environment:
  global:
    # SDK v7.0 MSVC Express 2008's SetEnv.cmd script will fail if the
    # /E:ON and /V:ON options are not enabled in the batch script intepreter
    # See: http://stackoverflow.com/a/13751649/163740
    CMD_IN_ENV: "cmd /E:ON /V:ON /C .\\tools\\appveyor\\run_with_env.cmd"

  matrix:
    - PYTHON: "C:\\Miniconda36-x64"
      PYTHON_VERSION: "3.6"
      PYTHON_ARCH: "64"

    - PYTHON: "C:\\Miniconda-x64"
      PYTHON_VERSION: "2.7"
      PYTHON_ARCH: "64"

init:
  - ECHO %PYTHON% %PYTHON_VERSION% %PYTHON_ARCH% %HOME%


install:
  # If there is a newer build queued for the same PR, cancel this one.
  # The AppVeyor 'rollout builds' option is supposed to serve the same
  # purpose but it is problematic because it tends to cancel builds pushed
  # directly to master instead of just PR builds (or the converse).
  # credits: JuliaLang developers.
  - ps: if ($env:APPVEYOR_PULL_REQUEST_NUMBER -and $env:APPVEYOR_BUILD_NUMBER -ne ((Invoke-RestMethod `
      https://ci.appveyor.com/api/projects/$env:APPVEYOR_ACCOUNT_NAME/$env:APPVEYOR_PROJECT_SLUG/history?recordsNumber=50).builds | `
      Where-Object pullRequestId -eq $env:APPVEYOR_PULL_REQUEST_NUMBER)[0].buildNumber) { `
        throw "There are newer queued builds for this pull request, failing early." }
  # these correspond to folder naming of miniconda installs on appveyor.  See
  # https://www.appveyor.com/docs/installed-software#python
  - if "%PYTHON_VERSION%" == "3.4" set "BASE_PYTHON_VERSION=3"
  - if "%PYTHON_VERSION%" == "3.6" set "BASE_PYTHON_VERSION=36"
  - if "%PYTHON_ARCH%" == "64" set "ARCH_LABEL=-x64"
  # These are already installed on appveyor.  Update them.
  - set "CONDA_ROOT=C:\Miniconda%BASE_PYTHON_VERSION%%ARCH_LABEL%"
  - set "PATH=%CONDA_ROOT%;%CONDA_ROOT%\Scripts;%CONDA_ROOT%\Library\bin;%PATH%"
  - conda config --set always_yes yes
  - conda update -q conda
  - conda config --set auto_update_conda no
  - conda info
  - python -c "import sys; print(sys.version)"
  - python -c "import sys; print(sys.executable)"
  - python -c "import sys; print(sys.prefix)"
  - conda update -q --all
  - conda install -q pip pytest pytest-cov jinja2 patch flake8 mock requests contextlib2 chardet
  - conda install -q pyflakes pycrypto posix m2-git anaconda-client numpy conda-verify beautifulsoup4
  - conda install -c conda-forge -q perl
  # this is to ensure dependencies
  - python --version
  - python -c "import struct; print(struct.calcsize('P') * 8)"
  - pip install --no-deps .
  - pip install pytest-xdist pytest-catchlog pytest-env pytest-mock filelock pkginfo
  - set PATH
  - conda build --version
  - call ci\appveyor\setup_x64.bat
  - copy "C:\Program Files (x86)\Microsoft Visual Studio 9.0\VC\bin\vcvars64.bat" "C:\Program Files (x86)\Microsoft Visual Studio 9.0\VC\bin\amd64\vcvarsamd64.bat"
  # This is an extra repo that we clone for relative path entries
  - cmd: pushd .. && git clone https://github.com/conda/conda_build_test_recipe && popd

# Not a .NET project, we build package in the install step instead
build: false

# cache:
#   - C:\\Miniconda3-x64 -> appveyor.yml
#   - C:\\Miniconda36-x64 -> appveyor.yml
#   - C:\\Miniconda-x64 -> appveyor.yml
#   - C:\\Miniconda -> appveyor.yml

test_script:
  - set "PATH=%CONDA_ROOT%;%CONDA_ROOT%\Scripts;%CONDA_ROOT%\Library\bin;%PATH%"
  - set PATH
  - mkdir C:\cbtmp
<<<<<<< HEAD
  # unset other language env vars - we only want to test if conda-build sets them itself
  - set PERL=
  - set PYTHON=
  - set LUA=
  - set R=
  - py.test --color=yes -v --cov conda_build --cov-report xml tests --basetemp C:\cbtmp -n 0 -m "serial"
  # remove all folders to avoid permission errors.  Leave root files (may have coverage info there)
  - for /d %%F in (c:\cbtmp\*) do rd /s /q "%%F"
  # - rd /S /Q C:\cbtmp
=======
  - py.test --color=yes -v --cov conda_build --cov-report xml tests --basetemp C:\cbtmp -n 0 -m "serial" --durations=15
  - rd /S /Q C:\cbtmp
>>>>>>> 903e9c4e
  - py.test --color=yes -v --cov conda_build --cov-report xml --cov-append tests --basetemp C:\cbtmp -n 2 -m "not serial" --durations=15

# For debugging, this is helpful - zip up the test environment and make it available for later download.
#    However, it eats up a fair amount of time.  Better to disable until you need it.
# on_failure:
#   - 7z.exe a cbtmp.7z C:\cbtmp
#   - appveyor PushArtifact cbtmp.7z

on_success:
<<<<<<< HEAD
  - pip install codecov
  - codecov --env PYTHON_VERSION --file C:\projects\conda-build\coverage.xml
=======
  - pip install -I codecov==2.0.5
  - codecov --env PYTHON_VERSION
>>>>>>> 903e9c4e
<|MERGE_RESOLUTION|>--- conflicted
+++ resolved
@@ -72,20 +72,14 @@
   - set "PATH=%CONDA_ROOT%;%CONDA_ROOT%\Scripts;%CONDA_ROOT%\Library\bin;%PATH%"
   - set PATH
   - mkdir C:\cbtmp
-<<<<<<< HEAD
   # unset other language env vars - we only want to test if conda-build sets them itself
   - set PERL=
   - set PYTHON=
   - set LUA=
   - set R=
-  - py.test --color=yes -v --cov conda_build --cov-report xml tests --basetemp C:\cbtmp -n 0 -m "serial"
+  - py.test --color=yes -v --cov conda_build --cov-report xml tests --basetemp C:\cbtmp -n 0 -m "serial" --durations=15
   # remove all folders to avoid permission errors.  Leave root files (may have coverage info there)
   - for /d %%F in (c:\cbtmp\*) do rd /s /q "%%F"
-  # - rd /S /Q C:\cbtmp
-=======
-  - py.test --color=yes -v --cov conda_build --cov-report xml tests --basetemp C:\cbtmp -n 0 -m "serial" --durations=15
-  - rd /S /Q C:\cbtmp
->>>>>>> 903e9c4e
   - py.test --color=yes -v --cov conda_build --cov-report xml --cov-append tests --basetemp C:\cbtmp -n 2 -m "not serial" --durations=15
 
 # For debugging, this is helpful - zip up the test environment and make it available for later download.
@@ -95,10 +89,5 @@
 #   - appveyor PushArtifact cbtmp.7z
 
 on_success:
-<<<<<<< HEAD
-  - pip install codecov
-  - codecov --env PYTHON_VERSION --file C:\projects\conda-build\coverage.xml
-=======
   - pip install -I codecov==2.0.5
-  - codecov --env PYTHON_VERSION
->>>>>>> 903e9c4e
+  - codecov --env PYTHON_VERSION --file C:\projects\conda-build\coverage.xml