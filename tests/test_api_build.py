"""
This module tests the build API.  These are high-level integration tests.
"""

from collections import OrderedDict
from glob import glob
import logging
import os
import re
import subprocess
import sys
import json
import uuid

# for version
import conda

from conda_build.conda_interface import PY3, url_path, LinkError, CondaError

from binstar_client.commands import remove, show
from binstar_client.errors import NotFound
from pkg_resources import parse_version
import pytest
import yaml
import tarfile

from conda_build import api, exceptions, __version__
from conda_build.build import VersionOrder
from conda_build.render import finalize_metadata
from conda_build.utils import (copy_into, on_win, check_call_env, convert_path_for_cygwin_or_msys2,
                               package_has_file, check_output_env)
from conda_build.os_utils.external import find_executable

from .utils import is_valid_dir, metadata_dir, fail_dir, add_mangling

# define a few commonly used recipes - use os.path.join(metadata_dir, recipe) elsewhere
empty_sections = os.path.join(metadata_dir, "empty_sections")


def represent_ordereddict(dumper, data):
    value = []

    for item_key, item_value in data.items():
        node_key = dumper.represent_data(item_key)
        node_value = dumper.represent_data(item_value)

        value.append((node_key, node_value))

    return yaml.nodes.MappingNode(u'tag:yaml.org,2002:map', value)


yaml.add_representer(OrderedDict, represent_ordereddict)


class AnacondaClientArgs(object):
    def __init__(self, specs, token=None, site=None, log_level=logging.INFO, force=False):
        from binstar_client.utils import parse_specs
        self.specs = [parse_specs(specs)]
        self.spec = self.specs[0]
        self.token = token
        self.site = site
        self.log_level = log_level
        self.force = force


def describe_root(cwd=None):
    if not cwd:
        cwd = os.path.abspath(os.path.join(os.path.dirname(__file__), ".."))
    tag = check_output_env(["git", "describe", "--abbrev=0"], cwd=cwd).rstrip()
    if PY3:
        tag = tag.decode("utf-8")
    return tag


@pytest.fixture(params=[dirname for dirname in os.listdir(metadata_dir)
                        if is_valid_dir(metadata_dir, dirname)])
def recipe(request):
    return os.path.join(metadata_dir, request.param)


# This tests any of the folders in the test-recipes/metadata folder that don't start with _
def test_recipe_builds(recipe, testing_config, testing_workdir, monkeypatch):
    # These variables are defined solely for testing purposes,
    # so they can be checked within build scripts
    monkeypatch.setenv("CONDA_TEST_VAR", "conda_test")
    monkeypatch.setenv("CONDA_TEST_VAR_2", "conda_test_2")
    api.build(recipe, config=testing_config)


def test_token_upload(testing_workdir, testing_metadata):
    folder_uuid = uuid.uuid4().hex
    # generated with conda_test_account user, command:
    #    anaconda auth --create --name CONDA_BUILD_UPLOAD_TEST --scopes 'api repos conda'
    args = AnacondaClientArgs(specs="conda_build_test/test_token_upload_" + folder_uuid,
                              token="co-143399b8-276e-48db-b43f-4a3de839a024",
                              force=True)

    with pytest.raises(NotFound):
        show.main(args)

    testing_metadata.meta['package']['name'] = '_'.join([testing_metadata.name(), folder_uuid])
    testing_metadata.config.token = args.token

    # the folder with the test recipe to upload
    api.build(testing_metadata)

    # make sure that the package is available (should raise if it doesn't)
    show.main(args)

    # clean up - we don't actually want this package to exist
    remove.main(args)

    # verify cleanup:
    with pytest.raises(NotFound):
        show.main(args)


@pytest.mark.parametrize("service_name", ["binstar", "anaconda"])
def test_no_anaconda_upload_condarc(service_name, testing_workdir, testing_config, capfd):
    api.build(empty_sections, config=testing_config)
    output, error = capfd.readouterr()
    assert "Automatic uploading is disabled" in output, error


def test_git_describe_info_on_branch(testing_config):
    recipe_path = os.path.join(metadata_dir, "_git_describe_number_branch")
    output = api.get_output_file_path(recipe_path)[0]
    _hash = api.render(recipe_path, config=testing_config)[0][0]._hash_dependencies()
    test_path = os.path.join(sys.prefix, "conda-bld", testing_config.host_subdir,
                    "git_describe_number_branch-1.20.2.0-{}_1_g82c6ba6.tar.bz2".format(_hash))
    assert test_path == output


def test_no_include_recipe_config_arg(testing_metadata):
    """Two ways to not include recipe: build/include_recipe: False in meta.yaml; or this.
    Former is tested with specific recipe."""
    outputs = api.build(testing_metadata)
    assert package_has_file(outputs[0], "info/recipe/meta.yaml")

    # make sure that it is not there when the command line flag is passed
    testing_metadata.config.include_recipe = False
    testing_metadata.meta['build']['number'] = 2
    output_file = api.build(testing_metadata)[0]
    assert not package_has_file(output_file, "info/recipe/meta.yaml")


def test_no_include_recipe_meta_yaml(testing_metadata, testing_config):
    # first, make sure that the recipe is there by default.  This test copied from above, but copied
    # as a sanity check here.
    outputs = api.build(testing_metadata)
    assert package_has_file(outputs[0], "info/recipe/meta.yaml")

    output_file = api.build(os.path.join(metadata_dir, '_no_include_recipe'),
                            config=testing_config)[0]
    assert not package_has_file(output_file, "info/recipe/meta.yaml")


def test_early_abort(testing_config, capfd):
    """There have been some problems with conda-build dropping out early.
    Make sure we aren't causing them"""
    api.build(os.path.join(metadata_dir, '_test_early_abort'), config=testing_config)
    output, error = capfd.readouterr()
    assert "Hello World" in output


def test_output_build_path_git_source(testing_workdir, testing_config):
    recipe_path = os.path.join(metadata_dir, "source_git_jinja2")
    output = api.get_output_file_path(recipe_path, config=testing_config)[0]
    _hash = api.render(recipe_path, config=testing_config)[0][0]._hash_dependencies()
    test_path = os.path.join(testing_config.croot, testing_config.host_subdir,
                    "conda-build-test-source-git-jinja2-1.20.2-py{}{}{}_0_g262d444.tar.bz2".format(
                        sys.version_info.major, sys.version_info.minor, _hash))
    assert output == test_path


@pytest.mark.serial
def test_build_with_no_activate_does_not_activate():
    api.build(os.path.join(metadata_dir, '_set_env_var_no_activate_build'), activate=False,
              anaconda_upload=False)


@pytest.mark.serial
def test_build_with_activate_does_activate():
    api.build(os.path.join(metadata_dir, '_set_env_var_activate_build'), activate=True,
              anaconda_upload=False)


@pytest.mark.skipif(sys.platform == "win32",
                    reason="no binary prefix manipulation done on windows.")
def test_binary_has_prefix_files(testing_workdir, testing_config):
    api.build(os.path.join(metadata_dir, '_binary_has_prefix_files'), config=testing_config)


def test_relative_path_git_versioning(testing_workdir, testing_config):
    # conda_build_test_recipe is a manual step.  Clone it at the same level as
    #    your conda-build source.
    cwd = os.path.abspath(os.path.join(os.path.dirname(__file__), '..', '..',
                                       'conda_build_test_recipe'))
    tag = describe_root(cwd)
    output = api.get_output_file_path(os.path.join(metadata_dir,
                                                   "_source_git_jinja2_relative_path"),
                                      config=testing_config)[0]
    assert tag in output


def test_relative_git_url_git_versioning(testing_workdir, testing_config):
    cwd = os.path.abspath(os.path.join(os.path.dirname(__file__), '..', '..',
                                       'conda_build_test_recipe'))
    tag = describe_root(cwd)
    recipe = os.path.join(metadata_dir, "_source_git_jinja2_relative_git_url")
    output = api.get_output_file_path(recipe, config=testing_config)[0]
    assert tag in output


def test_dirty_variable_available_in_build_scripts(testing_workdir, testing_config):
    recipe = os.path.join(metadata_dir, "_dirty_skip_section")
    testing_config.dirty = True
    api.build(recipe, config=testing_config)

    with pytest.raises(subprocess.CalledProcessError):
        testing_config.dirty = False
        api.build(recipe, config=testing_config)


def dummy_executable(folder, exename):
    # empty prefix by default - extra bit at beginning of file
    if sys.platform == "win32":
        exename = exename + ".bat"
    dummyfile = os.path.join(folder, exename)
    if sys.platform == "win32":
        prefix = "@echo off\n"
    else:
        prefix = "#!/bin/bash\nexec 1>&2\n"
    with open(dummyfile, 'w') as f:
        f.write(prefix + """
    echo ******* You have reached the dummy {}. It is likely there is a bug in
    echo ******* conda that makes it not add the _build/bin directory onto the
    echo ******* PATH before running the source checkout tool
    exit -1
    """.format(exename))
    if sys.platform != "win32":
        import stat
        st = os.stat(dummyfile)
        os.chmod(dummyfile, st.st_mode | stat.S_IEXEC)
    return exename


def test_checkout_tool_as_dependency(testing_workdir, testing_config, monkeypatch):
    # temporarily necessary because we have custom rebuilt svn for longer prefix here
    testing_config.channel_urls = ('conda_build_test', )
    # "hide" svn by putting a known bad one on PATH
    exename = dummy_executable(testing_workdir, "svn")
    monkeypatch.setenv("PATH", testing_workdir, prepend=os.pathsep)
    FNULL = open(os.devnull, 'w')
    with pytest.raises(subprocess.CalledProcessError, message="Dummy svn was not executed"):
        check_call_env([exename, '--version'], stderr=FNULL)
    FNULL.close()
    env = dict(os.environ)
    env["PATH"] = os.pathsep.join([testing_workdir, env["PATH"]])
    api.build(os.path.join(metadata_dir, '_checkout_tool_as_dependency'), config=testing_config)


platforms = ["64" if sys.maxsize > 2**32 else "32"]
if sys.platform == "win32":
    platforms = set(["32", ] + platforms)
    compilers = ["2.7", "3.4", "3.5"]
    msvc_vers = ['9.0', '10.0', '14.0']
else:
    msvc_vers = []
    compilers = [".".join([str(sys.version_info.major), str(sys.version_info.minor)])]


@pytest.mark.skipif(sys.platform != "win32", reason="MSVC only on windows")
@pytest.mark.parametrize("msvc_ver", msvc_vers)
def test_build_msvc_compiler(msvc_ver, monkeypatch):
    # verify that the correct compiler is available
    cl_versions = {"9.0": 15,
                   "10.0": 16,
                   "11.0": 17,
                   "12.0": 18,
                   "14.0": 19}

    monkeypatch.setenv('CONDATEST_MSVC_VER', msvc_ver)
    monkeypatch.setenv('CL_EXE_VERSION', str(cl_versions[msvc_ver]))

    try:
        # Always build Python 2.7 - but set MSVC version manually via Jinja template
        api.build(os.path.join(metadata_dir, '_build_msvc_compiler'), python="2.7")
    except:
        raise
    finally:
        del os.environ['CONDATEST_MSVC_VER']
        del os.environ['CL_EXE_VERSION']


@pytest.mark.parametrize("platform", platforms)
@pytest.mark.parametrize("target_compiler", compilers)
def test_cmake_generator(platform, target_compiler, testing_workdir, testing_config):
    testing_config.variant['python'] = target_compiler
    api.build(os.path.join(metadata_dir, '_cmake_generator'), config=testing_config)


@pytest.mark.skipif(sys.platform == "win32",
                    reason="No windows symlinks")
def test_symlink_fail(testing_workdir, testing_config, capfd):
    with pytest.raises(SystemExit):
        api.build(os.path.join(fail_dir, "symlinks"), config=testing_config)
    output, error = capfd.readouterr()
    assert error.count("Error") == 6, "did not find appropriate count of Error in: " + error


def test_pip_in_meta_yaml_fail(testing_workdir, testing_config):
    with pytest.raises(ValueError) as exc:
        api.build(os.path.join(fail_dir, "pip_reqs_fail_informatively"), config=testing_config)
    assert "environment.yml" in str(exc)


def test_recursive_fail(testing_workdir, testing_config):
    with pytest.raises(RuntimeError) as exc:
        api.build(os.path.join(fail_dir, "recursive-build"), config=testing_config)
    # indentation critical here.  If you indent this, and the exception is not raised, then
    #     the exc variable here isn't really completely created and shows really strange errors:
    #     AttributeError: 'ExceptionInfo' object has no attribute 'typename'
    assert "recursive-build2" in str(exc.value)


def test_jinja_typo(testing_workdir, testing_config):
    with pytest.raises(SystemExit) as exc:
        api.build(os.path.join(fail_dir, "source_git_jinja2_oops"), config=testing_config)
    assert "GIT_DSECRIBE_TAG" in exc.exconly()


@pytest.mark.serial
def test_skip_existing(testing_workdir, testing_config, capfd):
    # build the recipe first
    api.build(empty_sections, config=testing_config)
    api.build(empty_sections, config=testing_config, skip_existing=True)
    output, error = capfd.readouterr()
    assert "are already built" in output


@pytest.mark.serial
def test_skip_existing_url(testing_metadata, testing_workdir, capfd):
    # make sure that it is built
    outputs = api.build(testing_metadata)

    # Copy our package into some new folder
    output_dir = os.path.join(testing_workdir, 'someoutput')
    platform = os.path.join(output_dir, testing_metadata.config.host_subdir)
    os.makedirs(platform)
    copy_into(outputs[0], os.path.join(platform, os.path.basename(outputs[0])))

    # create the index so conda can find the file
    api.update_index(platform, config=testing_metadata.config)

    # HACK: manually create noarch location there, so that conda 4.3.2+ considers a valid channel
    noarch = os.path.join(output_dir, 'noarch')
    os.makedirs(noarch)
    api.update_index(noarch, config=testing_metadata.config)

    testing_metadata.config.skip_existing = True
    testing_metadata.config.channel_urls = [url_path(output_dir)]

    api.build(testing_metadata)

    output, error = capfd.readouterr()
    assert "are already built" in output
    assert url_path(testing_metadata.config.croot) in output


def test_failed_tests_exit_build(testing_workdir, testing_config):
    """https://github.com/conda/conda-build/issues/1112"""
    with pytest.raises(SystemExit) as exc:
<<<<<<< HEAD
        api.build(os.path.join(metadata_dir, "_test_failed_test_exits"), config=testing_config)
        assert 'TESTS FAILED' in exc
=======
        api.build(os.path.join(metadata_dir, "_test_failed_test_exits"), config=test_config)
    assert 'TESTS FAILED' in str(exc)
>>>>>>> 21599673


def test_requirements_txt_for_run_reqs(testing_workdir, testing_config):
    """
    If run reqs are blank, then conda-build looks for requirements.txt in the recipe folder.
    There has been a report of issue with unsatisfiable requirements at

    https://github.com/Anaconda-Platform/anaconda-server/issues/2565

    This test attempts to reproduce those conditions: a channel other than defaults with this
    requirements.txt
    """
    testing_config.channel_urls = ('conda_build_test', )
    api.build(os.path.join(metadata_dir, "_requirements_txt_run_reqs"), config=testing_config)


def test_compileall_compiles_all_good_files(testing_workdir, testing_config):
    output = api.build(os.path.join(metadata_dir, "_compile-test"), config=testing_config)[0]
    good_files = ['f1.py', 'f3.py']
    bad_file = 'f2_bad.py'
    for f in good_files:
        assert package_has_file(output, f)
        # look for the compiled file also
        assert package_has_file(output, add_mangling(f))
    assert package_has_file(output, bad_file)
    assert not package_has_file(output, add_mangling(bad_file))


def test_render_setup_py_old_funcname(testing_workdir, testing_config, caplog):
    logging.basicConfig(level=logging.INFO)
    api.build(os.path.join(metadata_dir, "_source_setuptools"), config=testing_config)
    assert "Deprecation notice: the load_setuptools function has been renamed to " in caplog.text


def test_debug_build_option(testing_metadata, caplog, capfd):
    info_message = "INFO"
    debug_message = "DEBUG"
    testing_metadata.config.debug = False
    testing_metadata.config.verbose = False
    with caplog.at_level(logging.INFO):
        api.build(testing_metadata)
        # this comes from an info message
        assert info_message in caplog.text
        # this comes from a debug message
        assert debug_message not in caplog.text

    testing_metadata.config.debug = True
    api.build(testing_metadata)
    # this comes from an info message
    assert info_message in caplog.text
    # this comes from a debug message
    assert debug_message in caplog.text


@pytest.mark.skipif(not on_win, reason="only Windows is insane enough to have backslashes in paths")
def test_backslash_in_always_include_files_path(testing_config):
    api.build(os.path.join(metadata_dir, '_backslash_in_include_files'))
    with pytest.raises(RuntimeError):
        api.build(os.path.join(fail_dir, 'backslash_in_include_files'))


def test_build_metadata_object(testing_metadata):
    api.build(testing_metadata)


@pytest.mark.skipif(on_win, reason="fortran compilers on win are hard.")
def test_numpy_setup_py_data(testing_config):
    recipe_path = os.path.join(metadata_dir, '_numpy_setup_py_data')
    _hash = api.render(recipe_path, config=testing_config, numpy="1.11")[0][0]._hash_dependencies()
    assert os.path.basename(api.get_output_file_path(recipe_path,
                            config=testing_config, numpy="1.11")[0]) == \
                            "load_setup_py_test-1.0a1-py{0}{1}np111{2}_1.tar.bz2".format(
                                sys.version_info.major, sys.version_info.minor, _hash)


def test_relative_git_url_submodule_clone(testing_workdir, monkeypatch):
    """
    A multi-part test encompassing the following checks:

    1. That git submodules identified with both relative and absolute URLs can be mirrored
       and cloned.

    2. That changes pushed to the original repository are updated in the mirror and finally
       reflected in the package version and filename via `GIT_DESCRIBE_TAG`.

    3. That `source.py` is using `check_call_env` and `check_output_env` and that those
       functions are using tools from the build env.
    """

    toplevel = os.path.join(testing_workdir, 'toplevel')
    os.mkdir(toplevel)
    relative_sub = os.path.join(testing_workdir, 'relative_sub')
    os.mkdir(relative_sub)
    absolute_sub = os.path.join(testing_workdir, 'absolute_sub')
    os.mkdir(absolute_sub)

    sys_git_env = os.environ.copy()
    sys_git_env['GIT_AUTHOR_NAME'] = 'conda-build'
    sys_git_env['GIT_AUTHOR_EMAIL'] = 'conda@conda-build.org'
    sys_git_env['GIT_COMMITTER_NAME'] = 'conda-build'
    sys_git_env['GIT_COMMITTER_EMAIL'] = 'conda@conda-build.org'

    # Find the git executable before putting our dummy one on PATH.
    git = find_executable('git')

    # Put the broken git on os.environ["PATH"]
    exename = dummy_executable(testing_workdir, 'git')
    monkeypatch.setenv("PATH", testing_workdir, prepend=os.pathsep)
    # .. and ensure it gets run (and fails).
    FNULL = open(os.devnull, 'w')
    # Strangely ..
    #   stderr=FNULL suppresses the output from echo on OS X whereas
    #   stdout=FNULL suppresses the output from echo on Windows
    with pytest.raises(subprocess.CalledProcessError, message="Dummy git was not executed"):
        check_call_env([exename, '--version'], stdout=FNULL, stderr=FNULL)
    FNULL.close()

    for tag in range(2):
        os.chdir(absolute_sub)
        if tag == 0:
            check_call_env([git, 'init'], env=sys_git_env)
        with open('absolute', 'w') as f:
            f.write(str(tag))
        check_call_env([git, 'add', 'absolute'], env=sys_git_env)
        check_call_env([git, 'commit', '-m', 'absolute{}'.format(tag)],
                                env=sys_git_env)

        os.chdir(relative_sub)
        if tag == 0:
            check_call_env([git, 'init'], env=sys_git_env)
        with open('relative', 'w') as f:
            f.write(str(tag))
        check_call_env([git, 'add', 'relative'], env=sys_git_env)
        check_call_env([git, 'commit', '-m', 'relative{}'.format(tag)],
                                env=sys_git_env)

        os.chdir(toplevel)
        if tag == 0:
            check_call_env([git, 'init'], env=sys_git_env)
        with open('toplevel', 'w') as f:
            f.write(str(tag))
        check_call_env([git, 'add', 'toplevel'], env=sys_git_env)
        check_call_env([git, 'commit', '-m', 'toplevel{}'.format(tag)],
                                env=sys_git_env)
        if tag == 0:
            check_call_env([git, 'submodule', 'add',
                            convert_path_for_cygwin_or_msys2(git, absolute_sub), 'absolute'],
                           env=sys_git_env)
            check_call_env([git, 'submodule', 'add', '../relative_sub', 'relative'],
                           env=sys_git_env)
        else:
            # Once we use a more recent Git for Windows than 2.6.4 on Windows or m2-git we
            # can change this to `git submodule update --recursive`.
            check_call_env([git, 'submodule', 'foreach', git, 'pull'], env=sys_git_env)
        check_call_env([git, 'commit', '-am', 'added submodules@{}'.format(tag)],
                              env=sys_git_env)
        check_call_env([git, 'tag', '-a', str(tag), '-m', 'tag {}'.format(tag)],
                                env=sys_git_env)

        # It is possible to use `Git for Windows` here too, though you *must* not use a different
        # (type of) git than the one used above to add the absolute submodule, because .gitmodules
        # stores the absolute path and that is not interchangeable between MSYS2 and native Win32.
        #
        # Also, git is set to False here because it needs to be rebuilt with the longer prefix. As
        # things stand, my _b_env folder for this test contains more than 80 characters.
        requirements = ('requirements', OrderedDict([
                        ('build',
                         ['git            # [False]',
                          'm2-git         # [win]',
                          'm2-filesystem  # [win]'])]))

        filename = os.path.join(testing_workdir, 'meta.yaml')
        data = OrderedDict([
            ('package', OrderedDict([
                ('name', 'relative_submodules'),
                ('version', '{{ GIT_DESCRIBE_TAG }}')])),
            ('source', OrderedDict([
                ('git_url', toplevel),
                ('git_tag', str(tag))])),
            requirements,
            ('build', OrderedDict([
                ('script',
                 ['git --no-pager submodule --quiet foreach git log -n 1 --pretty=format:%%s > '
                       '%PREFIX%\\summaries.txt  # [win]',
                  'git --no-pager submodule --quiet foreach git log -n 1 --pretty=format:%s > '
                       '$PREFIX/summaries.txt   # [not win]'])
            ])),
            ('test', OrderedDict([
                ('commands',
                 ['echo absolute{}relative{} > %PREFIX%\\expected_summaries.txt       # [win]'
                      .format(tag, tag),
                  'fc.exe /W %PREFIX%\\expected_summaries.txt %PREFIX%\\summaries.txt # [win]',
                  'echo absolute{}relative{} > $PREFIX/expected_summaries.txt         # [not win]'
                      .format(tag, tag),
                  'diff -wuN ${PREFIX}/expected_summaries.txt ${PREFIX}/summaries.txt # [not win]'])
            ]))
        ])

        with open(filename, 'w') as outfile:
            outfile.write(yaml.dump(data, default_flow_style=False, width=999999999))
        # Reset the path because our broken, dummy `git` would cause `render_recipe`
        # to fail, while no `git` will cause the build_dependencies to be installed.
        monkeypatch.undo()
        # This will (after one spin round the loop) install and run 'git' with the
        # build env prepended to os.environ[]
        output = api.get_output_file_path(testing_workdir)[0]
        assert ("relative_submodules-{}-".format(tag) in output)
        api.build(testing_workdir)


def test_noarch(testing_workdir):
    filename = os.path.join(testing_workdir, 'meta.yaml')
    for noarch in (False, True):
        data = OrderedDict([
            ('package', OrderedDict([
                ('name', 'test'),
                ('version', '0.0.0')])),
            ('build', OrderedDict([
                 ('noarch', str(noarch))]))
            ])
        with open(filename, 'w') as outfile:
            outfile.write(yaml.dump(data, default_flow_style=False, width=999999999))
        output = api.get_output_file_path(testing_workdir)[0]
        assert (os.path.sep + "noarch" + os.path.sep in output or not noarch)
        assert (os.path.sep + "noarch" + os.path.sep not in output or noarch)


def test_disable_pip(testing_config, testing_metadata):
    testing_metadata.disable_pip = True
    testing_metadata.meta['build']['script'] = 'python -c "import pip; print(pip.__version__)"'
    with pytest.raises(subprocess.CalledProcessError):
        api.build(testing_metadata)

    testing_metadata.meta['build']['script'] = ('python -c "import setuptools; '
                                                'print(setuptools.__version__)"')
    with pytest.raises(subprocess.CalledProcessError):
        api.build(testing_metadata)


@pytest.mark.skipif(not sys.platform.startswith('linux'),
                    reason="rpath fixup only done on Linux so far.")
def test_rpath_linux(testing_config):
    api.build(os.path.join(metadata_dir, "_rpath"), config=testing_config)


def test_noarch_none_value(testing_workdir, testing_config):
    recipe = os.path.join(metadata_dir, "_noarch_none")
    with pytest.raises(exceptions.CondaBuildException):
        api.build(recipe, config=testing_config)


def test_noarch_foo_value(testing_config):
    outputs = api.build(os.path.join(metadata_dir, "noarch_generic"), config=testing_config)
    metadata = json.loads(package_has_file(outputs[0], 'info/index.json').decode())
    assert metadata['noarch'] == "generic"


def test_about_json_content(testing_metadata):
    outputs = api.build(testing_metadata)
    about = json.loads(package_has_file(outputs[0], 'info/about.json').decode())
    assert 'conda_version' in about and about['conda_version'] == conda.__version__
    assert 'conda_build_version' in about and about['conda_build_version'] == __version__
    assert 'channels' in about and about['channels']
    try:
        assert 'env_vars' in about and about['env_vars']
    except AssertionError:
        # new versions of conda support this, so we should raise errors.
        if VersionOrder(conda.__version__) >= VersionOrder('4.2.10'):
            raise
        else:
            pass

    assert 'root_pkgs' in about and about['root_pkgs']


@pytest.mark.xfail(parse_version(conda.__version__) < parse_version("4.3.14"),
                   reason="new noarch supported starting with conda 4.3.14")
<<<<<<< HEAD
def test_noarch_python_with_tests(testing_config):
=======
def test_noarch_python_with_tests(test_config):
>>>>>>> 21599673
    recipe = os.path.join(metadata_dir, "_noarch_python_with_tests")
    api.build(recipe, config=testing_config)


def test_noarch_python_1(testing_config):
    output = api.build(os.path.join(metadata_dir, "_noarch_python"), config=testing_config)[0]
    assert package_has_file(output, 'info/files') is not ''
    extra = json.loads(package_has_file(output, 'info/link.json').decode())
    assert 'noarch' in extra
    assert 'entry_points' in extra['noarch']
    assert 'type' in extra['noarch']
    assert 'package_metadata_version' in extra


<<<<<<< HEAD
def test_legacy_noarch_python(testing_config):
    output = api.build(os.path.join(metadata_dir, "_legacy_noarch_python"),
                       config=testing_config)[0]
=======
def test_legacy_noarch_python(test_config):
    output = api.build(os.path.join(metadata_dir, "_legacy_noarch_python"), config=test_config)[0]
>>>>>>> 21599673
    # make sure that the package is going into the noarch folder
    assert os.path.basename(os.path.dirname(output)) == 'noarch'


@pytest.mark.xfail(parse_version(conda.__version__) < parse_version("4.3.14"),
                   reason="bug in conda 4.3.x - https://github.com/conda/conda/issues/4740")
def test_preferred_env(testing_config):
    recipe = os.path.join(metadata_dir, "_preferred_env")
    output = api.build(recipe, config=testing_config)[0]
    extra = json.loads(package_has_file(output, 'info/link.json').decode())
    assert 'preferred_env' in extra
    assert 'name' in extra['preferred_env']
    assert 'executable_paths' in extra['preferred_env']
    exe_paths = extra['preferred_env']['executable_paths']
    if on_win:
        assert exe_paths == ['Scripts/exepath1.bat', 'Scripts/exepath2.bat']
    else:
        assert exe_paths == ['bin/exepath1', 'bin/exepath2']
    assert 'package_metadata_version' in extra


def test_skip_compile_pyc(testing_config):
    outputs = api.build(os.path.join(metadata_dir, "skip_compile_pyc"), config=testing_config)
    tf = tarfile.open(outputs[0])
    pyc_count = 0
    for f in tf.getmembers():
        filename = os.path.basename(f.name)
        _, ext = os.path.splitext(filename)
        basename = filename.split('.', 1)[0]
        if basename == 'skip_compile_pyc':
            assert not ext == '.pyc', "a skip_compile_pyc .pyc was compiled: {}".format(filename)
        if ext == '.pyc':
            assert basename == 'compile_pyc', "an unexpected .pyc was compiled: {}".format(filename)
            pyc_count = pyc_count + 1
    assert pyc_count == 2, "there should be 2 .pyc files, instead there were {}".format(pyc_count)


def test_detect_binary_files_with_prefix(testing_config):
    outputs = api.build(os.path.join(metadata_dir, "_detect_binary_files_with_prefix"),
                        config=testing_config)
    matches = []
    with tarfile.open(outputs[0]) as tf:
        has_prefix = tf.extractfile('info/has_prefix')
        contents = [p.strip().decode('utf-8') for p in
                    has_prefix.readlines()]
        has_prefix.close()
        matches = [entry for entry in contents if entry.endswith('binary-has-prefix') or
                                                  entry.endswith('"binary-has-prefix"')]
    assert len(matches) == 1, "binary-has-prefix not recorded in info/has_prefix"
    assert ' binary ' in matches[0], "binary-has-prefix not recorded as binary in info/has_prefix"


def test_skip_detect_binary_files_with_prefix(testing_config):
    recipe = os.path.join(metadata_dir, "_skip_detect_binary_files_with_prefix")
    outputs = api.build(recipe, config=testing_config)
    matches = []
    with tarfile.open(outputs[0]) as tf:
        try:
            has_prefix = tf.extractfile('info/has_prefix')
            contents = [p.strip().decode('utf-8') for p in
                        has_prefix.readlines()]
            has_prefix.close()
            matches = [entry for entry in contents if entry.endswith('binary-has-prefix') or
                                                      entry.endswith('"binary-has-prefix"')]
        except:
            pass
    assert len(matches) == 0, "binary-has-prefix recorded in info/has_prefix despite:" \
                              "build/detect_binary_files_with_prefix: false"


def test_fix_permissions(testing_config):
    recipe = os.path.join(metadata_dir, "fix_permissions")
    outputs = api.build(recipe, config=testing_config)
    with tarfile.open(outputs[0]) as tf:
        for f in tf.getmembers():
            assert f.mode & 0o444 == 0o444, "tar member '{}' has invalid (read) mode".format(f.name)


@pytest.mark.skipif(not on_win, reason="windows-only functionality")
@pytest.mark.parametrize('recipe_name', ["_script_win_creates_exe",
                                         "_script_win_creates_exe_garbled"])
def test_script_win_creates_exe(testing_config, recipe_name):
    recipe = os.path.join(metadata_dir, recipe_name)
    outputs = api.build(recipe, config=testing_config)
    assert package_has_file(outputs[0], 'Scripts/test-script.exe')
    assert package_has_file(outputs[0], 'Scripts/test-script-script.py')


def test_output_folder_moves_file(testing_metadata, testing_workdir):
    testing_metadata.config.output_folder = testing_workdir
    outputs = api.build(testing_metadata, no_test=True)
    assert outputs[0].startswith(testing_workdir)


def test_info_files_json(testing_config):
    outputs = api.build(os.path.join(metadata_dir, "ignore_some_prefix_files"),
                        config=testing_config)
    assert package_has_file(outputs[0], "info/paths.json")
    with tarfile.open(outputs[0]) as tf:
        data = json.loads(tf.extractfile('info/paths.json').read().decode('utf-8'))
    fields = ["_path", "sha256", "size_in_bytes", "path_type", "file_mode", "no_link",
              "prefix_placeholder", "inode_paths"]
    for key in data.keys():
        assert key in ['paths', 'paths_version']
    for paths in data.get('paths'):
        for field in paths.keys():
            assert field in fields
    assert len(data.get('paths')) == 2
    for file in data.get('paths'):
        for key in file.keys():
            assert key in fields
        short_path = file.get("_path")
        if short_path == "test.sh" or short_path == "test.bat":
            assert file.get("prefix_placeholder") is not None
            assert file.get("file_mode") is not None
        else:
            assert file.get("prefix_placeholder") is None
            assert file.get("file_mode") is None


def test_build_expands_wildcards(mocker, testing_workdir):
    build_tree = mocker.patch("conda_build.build.build_tree")
    config = api.Config()
    files = ['abc', 'acb']
    for f in files:
        os.makedirs(f)
        with open(os.path.join(f, 'meta.yaml'), 'w') as fh:
            fh.write('\n')
    api.build(["a*"], config=config)
    output = [os.path.join(os.getcwd(), path, 'meta.yaml') for path in files]
    build_tree.assert_called_once_with(output, post=None, need_source_download=True,
                                       build_only=False, notest=False, config=config,
                                       variants=None)


@pytest.mark.serial
def test_remove_workdir_default(testing_config, caplog):
    recipe = os.path.join(metadata_dir, '_keep_work_dir')
    # make a metadata object - otherwise the build folder is computed within the build, but does
    #    not alter the config object that is passed in.  This is by design - we always make copies
    #    of the config object rather than edit it in place, so that variants don't clobber one
    #    another
    metadata = api.render(recipe, config=testing_config)[0][0]
    api.build(metadata)
    assert not glob(os.path.join(metadata.config.work_dir, '*'))


@pytest.mark.serial
def test_keep_workdir(testing_config, caplog):
    recipe = os.path.join(metadata_dir, '_keep_work_dir')
    # make a metadata object - otherwise the build folder is computed within the build, but does
    #    not alter the config object that is passed in.  This is by design - we always make copies
    #    of the config object rather than edit it in place, so that variants don't clobber one
    #    another
    metadata = api.render(recipe, config=testing_config, dirty=True, remove_work_dir=False,
                          debug=True)[0][0]
    api.build(metadata)
    assert "Not removing work directory after build" in caplog.text
    assert glob(os.path.join(metadata.config.work_dir, '*'))
    testing_config.clean()


@pytest.mark.serial
def test_workdir_removal_warning(testing_config, caplog):
    recipe = os.path.join(metadata_dir, '_test_uses_src_dir')
    with pytest.raises(ValueError) as exc:
        api.build(recipe, config=testing_config)
        assert "work dir is removed" in str(exc)


@pytest.mark.serial
def test_workdir_removal_warning_no_remove(testing_config, caplog):
    recipe = os.path.join(metadata_dir, '_test_uses_src_dir')
    api.build(recipe, config=testing_config, remove_work_dir=False)
    assert "Not removing work directory after build" in caplog.text


@pytest.mark.skipif(not sys.platform.startswith('linux'),
                    reason="cross compiler packages created only on Linux right now")
@pytest.mark.xfail(True,
                   # VersionOrder(conda.__version__) < VersionOrder('4.3.2'),
                   reason="not completely implemented yet")
def test_cross_compiler(testing_workdir, testing_config, caplog):
    # TODO: testing purposes.  Package on @mingwandroid's channel.
    testing_config.channel_urls = ('rdonnelly', )
    # activation is necessary to set the appropriate toolchain env vars
    testing_config.activate = True
    # testing_config.debug = True
    recipe_dir = os.path.join(metadata_dir, '_cross_helloworld')
    output = api.build(recipe_dir, config=testing_config)[0]
    assert output.startswith(os.path.join(testing_config.croot, 'linux-imx351uc'))
    api.build(recipe, config=testing_config, remove_work_dir=False)
    assert "Not removing work directory after build" in caplog.text


@pytest.mark.skipif(sys.platform != 'darwin', reason="relevant to mac only")
<<<<<<< HEAD
def test_append_python_app_osx(testing_config):
    """Recipes that use osx_is_app need to have python.app in their runtime requirements.

=======
def test_append_python_app_osx(test_config):
    """Recipes that use osx_is_app need to have python.app in their runtime requirements.
>>>>>>> 21599673
    conda-build will add it if it's missing."""
    recipe = os.path.join(metadata_dir, '_osx_is_app_missing_python_app')
    # tests will fail here if python.app is not added to the run reqs by conda-build, because
    #    without it, pythonw will be missing.
<<<<<<< HEAD
    api.build(recipe, config=testing_config)


# Not sure about this behavior. Basically, people need to realize that if they
#    start with a recipe from disk, they should not then alter the metadata
#    object. Later reparsing will clobber their edits to the object. The
#    complicated thing is that these edits are indistinguishable from Jinja2
#    templating doing its normal thing.

# def test_clobbering_manually_set_metadata_raises(testing_metadata, testing_workdir):
#     api.output_yaml(testing_metadata, 'meta.yaml')
#     metadata = api.render(testing_workdir)[0][0]
#     # make the package meta dict out of sync with file contents
#     metadata.meta['package']['name'] = 'steve'
#     # re-render happens as part of build.  We should see an error about clobbering our customized
#     #    meta dict
#     with pytest.raises(ValueError):
#         api.build(metadata)


def test_pin_downstream(testing_metadata, testing_config):
    api.build(os.path.join(metadata_dir, '_pin_downstream'), config=testing_config)
    testing_metadata.meta['requirements']['build'] = ['test_has_pin_downstream']
    testing_metadata.config.index = None
    m = finalize_metadata(testing_metadata)
    assert 'downstream_pinned_package 1.0' in m.meta['requirements']['run']


def test_pin_subpackage_exact(testing_config):
    m = api.render(os.path.join(metadata_dir, '_pin_subpackage_exact'), config=testing_config)
    assert any(re.match(r'pin_downstream_subpkg 1.0 h[a-f0-9]{%s}_0' % testing_config.hash_length,
                        req)
              for _m in m for req in _m[0].meta['requirements']['run'])
=======
    api.build(recipe, config=test_config)
>>>>>>> 21599673


@pytest.mark.skipif(sys.platform != 'linux', reason="xattr code written here is specific to linux")
def test_copy_read_only_file_with_xattr(testing_config, testing_workdir):
    src_recipe = os.path.join(metadata_dir, '_xattr_copy')
    recipe = os.path.join(testing_workdir, '_xattr_copy')
    copy_into(src_recipe, recipe)
    # file is r/w for owner, but we change it to 400 after setting the attribute
    ro_file = os.path.join(recipe, 'mode_400_file')
    subprocess.check_call('setfattr -n user.attrib -v somevalue {}'.format(ro_file), shell=True)
    subprocess.check_call('chmod 400 {}'.format(ro_file), shell=True)
    api.build(recipe, config=testing_config)


@pytest.mark.serial
def test_env_creation_fail_exits_build(testing_config):
    recipe = os.path.join(metadata_dir, '_post_link_exits_after_retry')
    with pytest.raises((RuntimeError, LinkError, CondaError)):
        api.build(recipe, config=testing_config)

    recipe = os.path.join(metadata_dir, '_post_link_exits_tests')
    with pytest.raises((RuntimeError, LinkError, CondaError)):
        api.build(recipe, config=testing_config)


@pytest.mark.serial
def test_recursion_packages(testing_config):
    """Two packages that need to be built are listed in the recipe

    make sure that both get built before the one needing them gets built."""
    recipe = os.path.join(metadata_dir, '_recursive-build-two-packages')
    api.build(recipe, config=testing_config)


@pytest.mark.serial
def test_recursion_layers(testing_config):
    """go two 'hops' - try to build a, but a needs b, so build b first, then come back to a"""
    recipe = os.path.join(metadata_dir, '_recursive-build-two-layers')
    api.build(recipe, config=testing_config)


def test_pin_depends(testing_metadata):
    """This is deprecated functionality - replaced by the more general variants pinning scheme"""
    testing_metadata.meta['build']['pin_depends'] = 'record'
    api.build(testing_metadata)


@pytest.mark.skipif(sys.platform != 'win32', reason=("spaces break openssl prefix "
                                                     "replacement on *nix"))
def test_croot_with_spaces(testing_metadata, testing_workdir):
    testing_metadata.config.croot = os.path.join(testing_workdir, "space path")
    api.build(testing_metadata)


<<<<<<< HEAD
def test_unknown_selectors(testing_config):
    recipe = os.path.join(metadata_dir, 'unknown_selector')
    api.build(recipe, config=testing_config)
=======

def test_unknown_selectors(test_config):
    recipe = os.path.join(metadata_dir, 'unknown_selector')
    api.build(recipe, config=test_config)


def test_extract_tarball_with_unicode_filename(test_config):
    """See https://github.com/conda/conda-build/pull/1779"""
    recipe = os.path.join(metadata_dir, '_unicode_in_tarball')
    api.build(recipe, config=test_config)
>>>>>>> 21599673
<|MERGE_RESOLUTION|>--- conflicted
+++ resolved
@@ -371,13 +371,8 @@
 def test_failed_tests_exit_build(testing_workdir, testing_config):
     """https://github.com/conda/conda-build/issues/1112"""
     with pytest.raises(SystemExit) as exc:
-<<<<<<< HEAD
         api.build(os.path.join(metadata_dir, "_test_failed_test_exits"), config=testing_config)
-        assert 'TESTS FAILED' in exc
-=======
-        api.build(os.path.join(metadata_dir, "_test_failed_test_exits"), config=test_config)
     assert 'TESTS FAILED' in str(exc)
->>>>>>> 21599673
 
 
 def test_requirements_txt_for_run_reqs(testing_workdir, testing_config):
@@ -655,11 +650,7 @@
 
 @pytest.mark.xfail(parse_version(conda.__version__) < parse_version("4.3.14"),
                    reason="new noarch supported starting with conda 4.3.14")
-<<<<<<< HEAD
 def test_noarch_python_with_tests(testing_config):
-=======
-def test_noarch_python_with_tests(test_config):
->>>>>>> 21599673
     recipe = os.path.join(metadata_dir, "_noarch_python_with_tests")
     api.build(recipe, config=testing_config)
 
@@ -674,14 +665,9 @@
     assert 'package_metadata_version' in extra
 
 
-<<<<<<< HEAD
 def test_legacy_noarch_python(testing_config):
     output = api.build(os.path.join(metadata_dir, "_legacy_noarch_python"),
                        config=testing_config)[0]
-=======
-def test_legacy_noarch_python(test_config):
-    output = api.build(os.path.join(metadata_dir, "_legacy_noarch_python"), config=test_config)[0]
->>>>>>> 21599673
     # make sure that the package is going into the noarch folder
     assert os.path.basename(os.path.dirname(output)) == 'noarch'
 
@@ -878,19 +864,13 @@
 
 
 @pytest.mark.skipif(sys.platform != 'darwin', reason="relevant to mac only")
-<<<<<<< HEAD
 def test_append_python_app_osx(testing_config):
     """Recipes that use osx_is_app need to have python.app in their runtime requirements.
 
-=======
-def test_append_python_app_osx(test_config):
-    """Recipes that use osx_is_app need to have python.app in their runtime requirements.
->>>>>>> 21599673
     conda-build will add it if it's missing."""
     recipe = os.path.join(metadata_dir, '_osx_is_app_missing_python_app')
     # tests will fail here if python.app is not added to the run reqs by conda-build, because
     #    without it, pythonw will be missing.
-<<<<<<< HEAD
     api.build(recipe, config=testing_config)
 
 
@@ -924,9 +904,7 @@
     assert any(re.match(r'pin_downstream_subpkg 1.0 h[a-f0-9]{%s}_0' % testing_config.hash_length,
                         req)
               for _m in m for req in _m[0].meta['requirements']['run'])
-=======
-    api.build(recipe, config=test_config)
->>>>>>> 21599673
+    api.build(recipe, config=testing_config)
 
 
 @pytest.mark.skipif(sys.platform != 'linux', reason="xattr code written here is specific to linux")
@@ -981,19 +959,12 @@
     api.build(testing_metadata)
 
 
-<<<<<<< HEAD
 def test_unknown_selectors(testing_config):
     recipe = os.path.join(metadata_dir, 'unknown_selector')
     api.build(recipe, config=testing_config)
-=======
-
-def test_unknown_selectors(test_config):
-    recipe = os.path.join(metadata_dir, 'unknown_selector')
-    api.build(recipe, config=test_config)
 
 
 def test_extract_tarball_with_unicode_filename(test_config):
     """See https://github.com/conda/conda-build/pull/1779"""
     recipe = os.path.join(metadata_dir, '_unicode_in_tarball')
-    api.build(recipe, config=test_config)
->>>>>>> 21599673
+    api.build(recipe, config=test_config)