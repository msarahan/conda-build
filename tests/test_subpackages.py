import os
import pytest

from conda_build import api

<<<<<<< HEAD
from .utils import subpackage_dir, is_valid_dir
=======
from .utils import is_valid_dir, subpackage_dir
>>>>>>> 837fbc83


@pytest.fixture(params=[dirname for dirname in os.listdir(subpackage_dir)
                        if is_valid_dir(subpackage_dir, dirname)])
def recipe(request):
    return os.path.join(subpackage_dir, request.param)


def test_subpackage_recipes(recipe, testing_config):
    api.build(recipe, config=testing_config)


def test_autodetect_raises_on_invalid_extension(testing_config):
    with pytest.raises(NotImplementedError):
        api.build(os.path.join(subpackage_dir, '_invalid_script_extension'), config=testing_config)

<<<<<<< HEAD
def test_rm_rf_does_not_follow_links(testing_config):
=======

def test_rm_rf_does_not_follow_links(test_config):
>>>>>>> 837fbc83
    recipe_dir = os.path.join(subpackage_dir, '_rm_rf_stays_within_prefix')
    bin_file_that_disappears = os.path.join(recipe_dir, 'bin', 'lsfm')
    if not os.path.isfile(bin_file_that_disappears):
        with open(bin_file_that_disappears, 'w') as f:
            f.write('weee')
    assert os.path.isfile(bin_file_that_disappears)
    api.build(os.path.join(recipe_dir, 'conda'), config=testing_config)
    assert os.path.isfile(bin_file_that_disappears)<|MERGE_RESOLUTION|>--- conflicted
+++ resolved
@@ -3,11 +3,7 @@
 
 from conda_build import api
 
-<<<<<<< HEAD
 from .utils import subpackage_dir, is_valid_dir
-=======
-from .utils import is_valid_dir, subpackage_dir
->>>>>>> 837fbc83
 
 
 @pytest.fixture(params=[dirname for dirname in os.listdir(subpackage_dir)
@@ -24,12 +20,8 @@
     with pytest.raises(NotImplementedError):
         api.build(os.path.join(subpackage_dir, '_invalid_script_extension'), config=testing_config)
 
-<<<<<<< HEAD
+
 def test_rm_rf_does_not_follow_links(testing_config):
-=======
-
-def test_rm_rf_does_not_follow_links(test_config):
->>>>>>> 837fbc83
     recipe_dir = os.path.join(subpackage_dir, '_rm_rf_stays_within_prefix')
     bin_file_that_disappears = os.path.join(recipe_dir, 'bin', 'lsfm')
     if not os.path.isfile(bin_file_that_disappears):
