import os
import subprocess
import shutil
import sys
import tarfile
import tempfile

import pytest

from conda.compat import PY3, TemporaryDirectory
from conda.config import subdir
from conda.fetch import download

from conda_build.source import _guess_patch_strip_level, apply_patch
import conda_build.config as config

if PY3:
    import urllib.parse as urlparse
    import urllib.request as urllib
else:
    import urlparse
    import urllib

thisdir = os.path.dirname(os.path.realpath(__file__))
metadata_dir = os.path.join(thisdir, 'test-recipes', 'metadata')
fail_dir = os.path.join(thisdir, 'test-recipes', 'fail')


# Used for translating local paths into url (file://) paths
#   http://stackoverflow.com/a/14298190/1170370
def path2url(path):
    return urlparse.urljoin('file:', urllib.pathname2url(path))


def is_valid_dir(parent_dir, dirname):
    valid = os.path.isdir(os.path.join(parent_dir, dirname))
    valid &= not dirname.startswith("_")
    valid &= ('osx_is_app' != dirname or sys.platform == "darwin")
    return valid


def package_has_file(package_path, file_path):
    try:
        with tarfile.open(package_path) as t:
            try:
                t.getmember(file_path)
                return True
            except KeyError:
                return False
            except OSError as e:
                raise RuntimeError("Could not extract %s (%s)" % (package_path, e))
    except tarfile.ReadError:
        raise RuntimeError("Could not extract metadata from %s. "
                           "File probably corrupt." % package_path)


# def test_CONDA_BLD_PATH():
#     env = dict(os.environ)
#     cmd = 'conda build --no-anaconda-upload {}/source_git_jinja2'.format(metadata_dir)
#     with TemporaryDirectory() as tmp:
#         env["CONDA_BLD_PATH"] = tmp
#         subprocess.check_call(cmd.split(), env=env)
#         # trick is actually a second pass, to make sure that deletion/trash moving is working OK.
#         subprocess.check_call(cmd.split(), env=env)


# TODO: this does not currently take into account post-build versioning changes with __conda_? files
def test_output_build_path_git_source():
    cmd = 'conda build --output {}'.format(os.path.join(metadata_dir, "source_git_jinja2"))
    process = subprocess.Popen(cmd.split(),
                    stdout=subprocess.PIPE, stderr=subprocess.PIPE)
    output, error = process.communicate()
    test_path = os.path.join(sys.prefix, "conda-bld", subdir,
                        "conda-build-test-source-git-jinja2-1.8.1-py{}{}_0_gf3d51ae.tar.bz2".format(
                                      sys.version_info.major, sys.version_info.minor))
    if PY3:
        output = output.decode("UTF-8")
        error = error.decode("UTF-8")
    assert output.rstrip() == test_path, error


def test_build_with_no_activate_does_not_activate():
    cmd = ('conda build --no-anaconda-upload --no-activate '
           '{}/_set_env_var_no_activate_build').format(metadata_dir)
    subprocess.check_call(cmd.split(), cwd=metadata_dir)


@pytest.mark.skipif(sys.platform == "win32",
                    reason="no binary prefix manipulation done on windows.")
def test_binary_has_prefix_files():
    cmd = 'conda build --no-anaconda-upload {}/_binary_has_prefix_files'.format(metadata_dir)
    subprocess.check_call(cmd.split())


@pytest.mark.skipif(sys.platform == "win32",
                    reason="Windows permission errors w/ git when removing repo files on cleanup.")
def test_cached_source_not_interfere_with_versioning():
    """Test that work dir does not cache and cause inaccurate test target"""
    basedir = os.getcwd()
    try:
        with TemporaryDirectory() as tmp:
            os.chdir(tmp)
            subprocess.check_call(['git', 'clone',
                                   'https://github.com/conda/conda_build_test_recipe'])
            # build to make sure we have a work directory with source in it.
            #    We want to make sure that whatever version that is does not
            #    interfere with the test we run next.
            subprocess.check_call(['conda', 'build', '--no-test',
                                '--no-anaconda-upload',
                                'conda_build_test_recipe'])

            os.chdir('conda_build_test_recipe')
            subprocess.check_call(['git', 'checkout', '1.20.0'])
            os.chdir('..')

            # this should fail, because we have not built v1.0, so there should
            # be nothing to test.  If it succeeds, it means that it used the
            # cached master checkout for determining which version to test.
            cmd = 'conda build --output conda_build_test_recipe'
            output = subprocess.check_output(cmd.split())
            if PY3:
                output = output.decode("UTF-8")
            assert ("conda-build-test-source-git-jinja2-1.20.0" in output)
    except:
        raise
    finally:
        os.chdir(basedir)


def test_relative_path_git_versioning():
    tag = subprocess.check_output(["git", "describe", "--abbrev=0"]).rstrip()
    cmd = 'conda build --output {}'.format(os.path.join(metadata_dir,
                                                        "_source_git_jinja2_relative_path"))
    output = subprocess.check_output(cmd.split())
    assert tag in output


def test_relative_git_url_git_versioning():
    tag = subprocess.check_output(["git", "describe", "--abbrev=0"]).rstrip()
    cmd = 'conda build --output {}'.format(os.path.join(metadata_dir,
                                                        "_source_git_jinja2_relative_git_url"))
    output = subprocess.check_output(cmd.split())
    assert tag in output


def test_package_test():
    """Test calling conda build -t <package file> - rather than <recipe dir>"""
    filename = "jinja2-2.8-py{}{}_0.tar.bz2".format(sys.version_info.major, sys.version_info.minor)
    downloaded_file = os.path.join(sys.prefix, 'conda-bld', subdir, filename)
    if not os.path.isfile(downloaded_file):
        download('https://anaconda.org/conda-forge/jinja2/2.8/download/{}/{}'.format(subdir, filename),  # noqa
                 downloaded_file)
    subprocess.check_call(["conda", "build", "--test", downloaded_file])


@pytest.fixture(params=[dirname for dirname in os.listdir(metadata_dir)
                        if is_valid_dir(metadata_dir, dirname)])
def recipe(request):
    cwd = os.getcwd()
    os.chdir(metadata_dir)

    def fin():
        os.chdir(cwd)
    request.addfinalizer(fin)
    return os.path.join(metadata_dir, request.param)


def test_recipe_builds(recipe):
    env = dict(os.environ)
    # These variables are defined solely for testing purposes,
    # so they can be checked within build scripts
    env["CONDA_TEST_VAR"] = "conda_test"
    env["CONDA_TEST_VAR_2"] = "conda_test_2"

    cmd = 'conda build --no-anaconda-upload {}'.format(recipe)

    # allow the recipe to customize its build
    driver = os.path.join(recipe, '_driver.sh')
    if os.access(driver, os.X_OK):
        cmd = "{} {}".format(driver, cmd)
    subprocess.check_call(cmd.split(), env=env)


def test_dirty_variable_available_in_build_scripts():
    cmd = 'conda build --no-anaconda-upload --dirty {}'.format(os.path.join(metadata_dir,
                                                                    "_dirty_skip_section"))
    subprocess.check_call(cmd.split())
    with pytest.raises(subprocess.CalledProcessError):
        cmd = cmd.replace(" --dirty", "")
        subprocess.check_call(cmd.split())


def test_checkout_tool_as_dependency():
    # "hide" svn by putting a known bad one on PATH
    tmpdir = tempfile.mkdtemp()
    dummyfile = os.path.join(tmpdir, "svn")
    # empty prefix by default - extra bit at beginning of file
    prefix = ""
    if sys.platform != "win32":
        prefix = "#!/bin/bash\nexec 1>&2\n"
    with open(dummyfile, 'w') as f:
        f.write(prefix + """
echo
echo " ******* You've reached the dummy svn. It's likely there's a bug in conda  *******"
echo " ******* that makes it not add the _build/bin directory onto the PATH      *******"
echo " ******* before running the source checkout tool                           *******"
echo
exit -1
""")
    if sys.platform == "win32":
        os.rename(dummyfile, dummyfile + ".bat")
    else:
        import stat
        st = os.stat(dummyfile)
        os.chmod(dummyfile, st.st_mode | stat.S_IEXEC)
    env = dict(os.environ)
    env["PATH"] = os.pathsep.join([tmpdir, env["PATH"]])
    cmd = 'conda build --no-anaconda-upload {}/_checkout_tool_as_dependency'.format(metadata_dir)
    try:
        subprocess.check_call(cmd.split(), env=env)
    except subprocess.CalledProcessError:
        raise
    finally:
        shutil.rmtree(tmpdir)


platforms = ["64" if sys.maxsize > 2**32 else "32"]
if sys.platform == "win32":
    platforms = set(["32", ] + platforms)
    compilers = ["2.7", "3.4", "3.5"]
    msvc_vers = ['9.0', '10.0', '14.0']
else:
    msvc_vers = []
    compilers = [".".join([str(sys.version_info.major), str(sys.version_info.minor)])]


@pytest.mark.skipif(sys.platform != "win32", reason="MSVC only on windows")
@pytest.mark.parametrize("msvc_ver", msvc_vers)
def test_build_msvc_compiler(msvc_ver):
    env = dict(os.environ)
    # verify that the correct compiler is available
    cl_versions = {"9.0": 15,
                   "10.0": 16,
                   "11.0": 17,
                   "12.0": 18,
                   "14.0": 19}

    env['CONDATEST_MSVC_VER'] = msvc_ver
    env['CL_EXE_VERSION'] = str(cl_versions[msvc_ver])

    # Always build Python 2.7 - but set MSVC version manually via Jinja template
    cmd = 'conda build {} --python=2.7 --no-anaconda-upload'.format(
        os.path.join(metadata_dir, '_build_msvc_compiler'))
    subprocess.check_call(cmd.split(), env=env)


@pytest.mark.parametrize("platform", platforms)
@pytest.mark.parametrize("target_compiler", compilers)
def test_cmake_generator(platform, target_compiler):
    # TODO: need a better way to specify compiler more directly on win
    cmd = 'conda build --no-anaconda-upload {}/_cmake_generator --python={}'.\
          format(metadata_dir, target_compiler)
    subprocess.check_call(cmd.split())


@pytest.mark.skipif(sys.platform == "win32",
                    reason="No windows symlinks")
def test_symlink_fail():
    cmd = 'conda build --no-anaconda-upload {}'.format(os.path.join(fail_dir, "symlinks"))
    process = subprocess.Popen(cmd.split(),
                    stdout=subprocess.PIPE, stderr=subprocess.PIPE)
    output, error = process.communicate()
    error = error.decode('utf-8')
    assert error.count("Error") == 6


@pytest.mark.skipif(sys.platform == "win32",
                    reason="Windows doesn't show this error")
def test_broken_conda_meta():
    cmd = 'conda build --no-anaconda-upload {}'.format(os.path.join(fail_dir, "conda-meta"))
    process = subprocess.Popen(cmd.split(),
                    stdout=subprocess.PIPE, stderr=subprocess.PIPE)
    output, error = process.communicate()
    error = error.decode('utf-8')
    assert "Error: Untracked file(s) ('conda-meta/nope',)" in error


def test_recursive_fail():
    cmd = 'conda build --no-anaconda-upload {}'.format(os.path.join(fail_dir, "recursive-build"))
    process = subprocess.Popen(cmd.split(),
                    stdout=subprocess.PIPE, stderr=subprocess.PIPE)
    output, error = process.communicate()
    error = error.decode('utf-8')
    assert "recursive-build2" in error


def test_jinja_typo():
    cmd = 'conda build --no-anaconda-upload {}'.format(os.path.join(fail_dir,
                                                                    "source_git_jinja2_oops"))
    process = subprocess.Popen(cmd.split(),
                    stdout=subprocess.PIPE, stderr=subprocess.PIPE)
    output, error = process.communicate()
    error = error.decode('utf-8')
    assert "'GIT_DSECRIBE_TAG' is undefined" in error


def test_skip_existing():
    # build the recipe first
    cmd = 'conda build --no-anaconda-upload {}'.format(os.path.join(metadata_dir, "build_number"))
    subprocess.check_call(cmd.split())
    cmd = 'conda build --no-anaconda-upload --skip-existing {}'.format(os.path.join(metadata_dir,
                                                                                    "build_number"))
    process = subprocess.Popen(cmd.split(),
                    stdout=subprocess.PIPE, stderr=subprocess.PIPE)
    output, error = process.communicate()
    output = output.decode('utf-8')
    error = error.decode('utf-8')
    assert "is already built" in output, error


# def test_skip_existing_anaconda_org():
#     """This test may give false errors, because multiple tests running in parallel (on different
#     platforms) will all use the same central anaconda.org account.  Thus, this test is only
#     reliable if it is being run by one person on one machine at a time."""
#     # generated with conda_test_account user, command:
#     #    anaconda auth --create --name CONDA_BUILD_UPLOAD_TEST --scopes 'api repos conda'
#     token = "co-79de533f-926f-4e5e-a766-d393e33ae98f"
#     cmd = 'conda build --token {} {}'.format(token, os.path.join(metadata_dir, "empty_sections"))
#     subprocess.check_call(cmd.split())

#     try:
#         # ensure that we skip with the package in the anaconda.org channel
#         cmd = ('conda build --no-anaconda-upload --override-channels '
#                '-c conda_test_account --skip-existing {}'
#                 .format(os.path.join(metadata_dir, "empty_sections")))
#         process = subprocess.Popen(cmd.split(),
#                         stdout=subprocess.PIPE, stderr=subprocess.PIPE)
#         output, error = process.communicate()
#         output = output.decode('utf-8')
#         error = error.decode('utf-8')
#     except:
#         raise
#     finally:
#         # clean up: remove the package
#         cmd = 'anaconda --token {} remove --force conda_test_account/empty_sections'\
#             .format(token)
#         subprocess.check_call(cmd.split())

#     assert "is already built" in output, error
#     assert "conda_test_account" in output, error


def test_skip_existing_url():
    # make sure that it is built
    cmd = 'conda build --no-anaconda-upload {}'.format(os.path.join(metadata_dir, "empty_sections"))
    subprocess.check_call(cmd.split())

    output_file = os.path.join(config.croot, subdir, "empty_sections-0.0-0.tar.bz2")

    with TemporaryDirectory() as tmp:
        platform = os.path.join(tmp, subdir)
        os.makedirs(platform)
        shutil.copy2(output_file, os.path.join(platform, os.path.basename(output_file)))

        # create the index so conda can find the file
        subprocess.check_call(["conda", "index"], cwd=platform)

        channel_url = path2url(tmp)
        cmd = ('conda build --override-channels --skip-existing '
               '--no-anaconda-upload -c {} {}'.format(channel_url,
                                                      os.path.join(metadata_dir, "empty_sections")))
        process = subprocess.Popen(cmd.split(),
                        stdout=subprocess.PIPE, stderr=subprocess.PIPE)
        output, error = process.communicate()
        output = output.decode('utf-8')
        error = error.decode('utf-8')

        assert "is already built" in output, (output + error)
        assert channel_url in output, (output + error)


def test_token_upload():
    # generated with conda_test_account user, command:
    #    anaconda auth --create --name CONDA_BUILD_UPLOAD_TEST --scopes 'api repos conda'
    token = "co-79de533f-926f-4e5e-a766-d393e33ae98f"

    # clean up - we don't actually want this package to exist yet
    cmd = 'anaconda --token {} remove --force conda_test_account/empty_sections'.format(token)
    subprocess.check_call(cmd.split())

    show_package = "anaconda show conda_test_account/empty_sections"
    with pytest.raises(subprocess.CalledProcessError):
        subprocess.check_call(show_package.split())
    # the folder with the test recipe to upload
    cmd = 'conda build --token {} {}'.format(token, os.path.join(metadata_dir, "empty_sections"))
    subprocess.check_call(cmd.split())

    # make sure that the package is available (should raise CalledProcessError if it doesn't)
    subprocess.check_call(show_package.split())

    # clean up - we don't actually want this package to exist
    cmd = 'anaconda --token {} remove --force conda_test_account/empty_sections'.format(token)
    subprocess.check_call(cmd.split())

    # verify cleanup:
    with pytest.raises(subprocess.CalledProcessError):
        subprocess.check_call(show_package.split())


@pytest.mark.parametrize("service_name", ["binstar", "anaconda"])
def test_no_anaconda_upload_condarc(service_name):
    with TemporaryDirectory() as tmp:
        rcfile = os.path.join(tmp, ".condarc")
        with open(rcfile, 'w') as f:
            f.write("{}_upload: False\n".format(service_name))
        env = os.environ.copy()
        env["CONDARC"] = rcfile
        cmd = "conda build {}/empty_sections".format(metadata_dir)
        process = subprocess.Popen(cmd.split(),
                                   stdout=subprocess.PIPE,
                                   stderr=subprocess.PIPE,
                                   env=env)
        output, error = process.communicate()
        output = output.decode('utf-8')
        error = error.decode('utf-8')
        assert "Automatic uploading is disabled" in output, error


def test_patch_strip_level():
    patchfiles = set(('some/common/prefix/one.txt',
                      'some/common/prefix/two.txt',
                      'some/common/prefix/three.txt'))
    folders = ('some', 'common', 'prefix')
    files = ('one.txt', 'two.txt', 'three.txt')
    basedir = os.getcwd()
    with TemporaryDirectory() as tmp:
        os.chdir(tmp)
        os.makedirs(os.path.join(tmp, *folders))
        for file in files:
            with open(os.path.join(os.path.join(tmp, *folders), file), 'w') as f:
                f.write('hello\n')
        assert _guess_patch_strip_level(patchfiles, os.getcwd()) == 0
        os.chdir(folders[0])
        assert _guess_patch_strip_level(patchfiles, os.getcwd()) == 1
        os.chdir(folders[1])
        assert _guess_patch_strip_level(patchfiles, os.getcwd()) == 2
        os.chdir(folders[2])
        assert _guess_patch_strip_level(patchfiles, os.getcwd()) == 3
        os.chdir(basedir)


def test_patch():
    basedir = os.getcwd()
    with TemporaryDirectory() as tmp:
        os.chdir(tmp)
        with open(os.path.join(tmp, 'file-deletion.txt'), 'w') as f:
            f.write('hello\n')
        with open(os.path.join(tmp, 'file-modification.txt'), 'w') as f:
            f.write('hello\n')
        patchfile = os.path.join(tmp, 'patch')
        with open(patchfile, 'w') as f:
            f.write('diff file-deletion.txt file-deletion.txt\n')
            f.write('--- file-deletion.txt	2016-06-07 21:55:59.549798700 +0100\n')
            f.write('+++ file-deletion.txt	1970-01-01 01:00:00.000000000 +0100\n')
            f.write('@@ -1 +0,0 @@\n')
            f.write('-hello\n')
            f.write('diff file-creation.txt file-creation.txt\n')
            f.write('--- file-creation.txt	1970-01-01 01:00:00.000000000 +0100\n')
            f.write('+++ file-creation.txt	2016-06-07 21:55:59.549798700 +0100\n')
            f.write('@@ -0,0 +1 @@\n')
            f.write('+hello\n')
            f.write('diff file-modification.txt file-modification.txt.new\n')
            f.write('--- file-modification.txt	2016-06-08 18:23:08.384136600 +0100\n')
            f.write('+++ file-modification.txt.new	2016-06-08 18:23:37.565136200 +0100\n')
            f.write('@@ -1 +1 @@\n')
            f.write('-hello\n')
            f.write('+43770\n')
            f.close()
            apply_patch(tmp, patchfile)
            assert not os.path.exists(os.path.join(tmp, 'file-deletion.txt'))
            assert os.path.exists(os.path.join(tmp, 'file-creation.txt'))
            assert os.path.exists(os.path.join(tmp, 'file-modification.txt'))
            with open('file-modification.txt', 'r') as modified:
                lines = modified.readlines()
                assert lines[0] == '43770\n'
        os.chdir(basedir)


def test_git_describe_info_on_branch():
    cmd = 'conda build --output {}'.format(os.path.join(metadata_dir,
                                                        "_git_describe_number_branch"))
    process = subprocess.Popen(cmd.split(),
                    stdout=subprocess.PIPE, stderr=subprocess.PIPE)
    output, error = process.communicate()
    test_path = os.path.join(sys.prefix, "conda-bld", subdir,
                        "git_describe_number_branch-1.20.2-1_g82c6ba6.tar.bz2")
    output = output.decode('utf-8').rstrip()
    error = error.decode('utf-8')
    assert test_path == output, error


def test_no_include_recipe_cmd_line_arg():
    """Two ways to not include recipe: build/include_recipe: False in meta.yaml; or this.
    Former is tested with specific recipe."""
    output_file = os.path.join(sys.prefix, "conda-bld", subdir,
                               "empty_sections-0.0-0.tar.bz2")

    # first, make sure that the recipe is there by default
    cmd = ('conda build --no-anaconda-upload '
           '{}/empty_sections').format(metadata_dir)
    subprocess.check_call(cmd.split(), cwd=metadata_dir)
    assert package_has_file(output_file, "info/recipe/meta.yaml")

    # make sure that it is not there when the command line flag is passed
    cmd = ('conda build --no-anaconda-upload --no-include-recipe '
           '{}/empty_sections').format(metadata_dir)
    subprocess.check_call(cmd.split(), cwd=metadata_dir)
    assert not package_has_file(output_file, "info/recipe/meta.yaml")


def test_no_include_recipe_meta_yaml():
    # first, make sure that the recipe is there by default.  This test copied from above, but copied
    # as a sanity check here.
    output_file = os.path.join(sys.prefix, "conda-bld", subdir,
                               "empty_sections-0.0-0.tar.bz2")

    cmd = ('conda build --no-anaconda-upload '
           '{}/empty_sections').format(metadata_dir)
    subprocess.check_call(cmd.split(), cwd=metadata_dir)
    assert package_has_file(output_file, "info/recipe/meta.yaml")

    output_file = os.path.join(sys.prefix, "conda-bld", subdir,
                               "no_include_recipe-0.0-0.tar.bz2")
    cmd = ('conda build --no-anaconda-upload '
           '{}/_no_include_recipe').format(metadata_dir)
    subprocess.check_call(cmd.split(), cwd=metadata_dir)
    assert not package_has_file(output_file, "info/recipe/meta.yaml")


def test_early_abort():
    """There have been some problems with conda-build dropping out early.
    Make sure we aren't causing them"""
    cmd = 'conda build {}'.format(os.path.join(metadata_dir,
                                               "_test_early_abort"))
    process = subprocess.Popen(cmd.split(),
                    stdout=subprocess.PIPE, stderr=subprocess.PIPE)
    output, error = process.communicate()
    output = output.decode('utf-8')
    error = error.decode('utf-8')
    assert "Hello World" in output, error


def test_failed_tests_exit_build():
    """https://github.com/conda/conda-build/issues/1112"""
    with pytest.raises(subprocess.CalledProcessError):
        cmd = 'conda build {}'.format(os.path.join(metadata_dir,
                                                "_test_failed_test_exits"))
        subprocess.check_call(cmd.split())


def test_requirements_txt_for_run_reqs():
    """
    If run reqs are blank, then conda-build looks for requirements.txt in the recipe folder.
    There has been a report of issue with unsatisfiable requirements at

    https://github.com/Anaconda-Platform/anaconda-server/issues/2565

    This test attempts to reproduce those conditions: a channel other than defaults with this
    requirements.txt
    """
    cmd = 'conda build --no-anaconda-upload -c conda-forge {}'.format(os.path.join(metadata_dir,
                                                                    "_requirements_txt_run_reqs"))
    subprocess.check_call(cmd.split())


def test_compileall_compiles_all_good_files():
    output_file = os.path.join(sys.prefix, "conda-bld", subdir,
                               'test_compileall-1.0-py{0}{1}_0.tar.bz2'.format(
                                    sys.version_info.major, sys.version_info.minor))
    cmd = 'conda build --no-anaconda-upload {}'.format(os.path.join(metadata_dir,
                                                                    "_compile-test"),
                                                       env=os.environ.copy())
    subprocess.check_call(cmd.split())
    good_files = ['f1.py', 'f3.py']
    bad_file = 'f2_bad.py'
    for f in good_files:
        assert package_has_file(output_file, f)
        # look for the compiled file also
        assert package_has_file(output_file, f + 'c')
    assert package_has_file(output_file, bad_file)
    assert not package_has_file(output_file, bad_file + 'c')


def test_rendering_env_var():
    """
    This environment variable is provided for users to selectively change what they do
    during the rendering phase, regarding their recipe.  For example, only part of
    setup.py might be processed.
    """
    cmd = 'conda build --no-anaconda-upload {}'.format(os.path.join(metadata_dir,
                                                        "_source_setuptools_env_var"))
    out = subprocess.check_output(cmd.split())
    if PY3:
        out = out.decode("UTF-8")
    assert "Rendering environment variable set OK" in out


def test_render_setup_py_old_funcname():
    cmd = 'conda build --no-anaconda-upload {}'.format(os.path.join(metadata_dir,
                                                        "_source_setuptools"))
    process = subprocess.Popen(cmd.split(),
                    stdout=subprocess.PIPE, stderr=subprocess.PIPE)
    output, error = process.communicate()
    output = output.decode('utf-8')
    error = error.decode('utf-8')
    assert "Deprecation notice: the load_setuptools function has been renamed to " in error


def test_condarc_channel_available():
    with TemporaryDirectory() as tmp:
        rcfile = os.path.join(tmp, ".condarc")
        with open(rcfile, 'w') as f:
            f.write("channels:\n")
            f.write("  - conda-forge\n")
            f.write("  - defaults\n")
        env = os.environ.copy()
        env["CONDARC"] = rcfile
        cmd = "conda build {}/_condarc_channel".format(metadata_dir)
        subprocess.check_call(cmd.split(), env=env)
        # ensure that the test fails without the channel
        with open(rcfile, 'w') as f:
            f.write("channels:\n")
            f.write("  - defaults\n")
        with pytest.raises(subprocess.CalledProcessError):
            subprocess.check_call(cmd.split(), env=env)


<<<<<<< HEAD
def test_metapackage():
    cmd = ('conda metapackage --no-anaconda-upload --build-number 0 '
           '--dependencies python zlib openssl '
           '--summary "test" test-metapackage 0.1')
    subprocess.check_call(cmd.split())
=======
def test_debug_build_option():
    cmd = 'conda build --debug --no-anaconda-upload {}'.format(os.path.join(metadata_dir,
                                                        "jinja2"))
    process = subprocess.Popen(cmd.split(),
                    stdout=subprocess.PIPE, stderr=subprocess.PIPE)
    output, error = process.communicate()
    output = output.decode('utf-8')
    error = error.decode('utf-8')
    assert "DEBUG:" in error

    cmd = cmd.replace("--debug ", "")
    process = subprocess.Popen(cmd.split(),
                    stdout=subprocess.PIPE, stderr=subprocess.PIPE)
    output, error = process.communicate()
    output = output.decode('utf-8')
    error = error.decode('utf-8')
    assert "DEBUG:" not in error
>>>>>>> d2a89e4b
<|MERGE_RESOLUTION|>--- conflicted
+++ resolved
@@ -635,13 +635,13 @@
             subprocess.check_call(cmd.split(), env=env)
 
 
-<<<<<<< HEAD
 def test_metapackage():
     cmd = ('conda metapackage --no-anaconda-upload --build-number 0 '
            '--dependencies python zlib openssl '
            '--summary "test" test-metapackage 0.1')
     subprocess.check_call(cmd.split())
-=======
+
+
 def test_debug_build_option():
     cmd = 'conda build --debug --no-anaconda-upload {}'.format(os.path.join(metadata_dir,
                                                         "jinja2"))
@@ -658,5 +658,4 @@
     output, error = process.communicate()
     output = output.decode('utf-8')
     error = error.decode('utf-8')
-    assert "DEBUG:" not in error
->>>>>>> d2a89e4b
+    assert "DEBUG:" not in error