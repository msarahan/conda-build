# (c) 2012-2014 Continuum Analytics, Inc. / http://continuum.io
# All Rights Reserved
#
# conda is distributed under the terms of the BSD 3-clause license.
# Consult LICENSE.txt or http://opensource.org/licenses/BSD-3-Clause.

"""
Tools for converting conda packages

"""
from __future__ import absolute_import, division, print_function

from copy import deepcopy
import json
import os
from os.path import abspath, expanduser, isdir, join, split
import pprint
import re
import shutil
import sys
import tarfile
import tempfile

<<<<<<< HEAD
from conda.compat import PY3

=======
from .conda_interface import PY3
>>>>>>> 0c0a1543
if PY3:
    from io import StringIO, BytesIO
else:
    from cStringIO import StringIO
    BytesIO = StringIO


BAT_PROXY = """\
@echo off
set PYFILE=%~f0
set PYFILE=%PYFILE:~0,-4%-script.py
"%~f0\\..\\..\\python.exe" "%PYFILE%" %*
"""

libpy_pat = re.compile(
    r'(lib/python\d\.\d|Lib)'
    r'/(site-packages|lib-dynload)/(\S+?)(\.cpython-\d\dm)?\.(so|pyd)')


def has_cext(t, show=False):
    matched = False
    for m in t.getmembers():
        match = libpy_pat.match(m.path)
        if match:
            if show:
                x = match.group(3)
                print("import", x.replace('/', '.'))
                matched = True
            else:
                return True
    return matched


def has_nonpy_entry_points(t, unix_to_win=True, show=False, quiet=False):
    """
    If unix_to_win=True, assumes a Unix type package (i.e., entry points
    are in the bin directory).

    unix_to_win=False means win to unix, which is not implemented yet, so it
    will only succeed if there are no entry points.
    """
    if not quiet:
        print("Checking entry points")
    bindir = 'bin/' if unix_to_win else 'Scripts/'
    matched = False
    for m in t.getmembers():
        if m.path.startswith(bindir):
            if not unix_to_win:
                if show:
                    print("Entry points with Windows to Unix are not yet " +
                          "supported")
                return True
            r = t.extractfile(m).read()
            try:
                r = r.decode('utf-8')
            except UnicodeDecodeError:
                if show:
                    print("Binary file %s" % m.path)
                matched = True
            else:
                firstline = r.splitlines()[0]
                if 'python' not in firstline:
                    if show:
                        print("Non-Python plaintext file %s" % m.path)
                    matched = True
                else:
                    if show:
                        print("Python plaintext file %s" % m.path)
    return matched


def tar_update(source, dest, file_map, verbose=True, quiet=False):
    """
    update a tarball, i.e. repack it and insert/update or remove some
    archives according file_map, which is a dictionary mapping archive names
    to either:

      - None:  meaning the archive will not be contained in the new tarball

      - a file path:  meaning the archive in the new tarball will be this
        file. Should point to an actual file on the filesystem.

      - a TarInfo object:  Useful when mapping from an existing archive. The
        file path in the archive will be the path in the TarInfo object. To
        change the path, mutate its .path attribute. The data will be used
        from the source tar file.

      - a tuple (TarInfo, data): Use this is you want to add new data to the
        dest tar file.

    Files in the source that aren't in the map will moved without any changes
    """

    # s -> t
    if isinstance(source, tarfile.TarFile):
        s = source
    else:
        if not source.endswith(('.tar', '.tar.bz2')):
            raise TypeError("path must be a .tar or .tar.bz2 path")
        s = tarfile.open(source)
    if isinstance(dest, tarfile.TarFile):
        t = dest
    else:
        t = tarfile.open(dest, 'w:bz2')

    try:
        for m in s.getmembers():
            p = m.path
            if p in file_map:
                if file_map[p] is None:
                    if verbose:
                        print('removing %r' % p)
                else:
                    if verbose:
                        print('updating %r with %r' % (p, file_map[p]))
                    if isinstance(file_map[p], tarfile.TarInfo):
                        t.addfile(file_map[p], s.extractfile(file_map[p]))
                    elif isinstance(file_map[p], tuple):
                        t.addfile(*file_map[p])
                    else:
                        t.add(file_map[p], p)
                continue
            if not quiet:
                print("keeping %r" % p)
            t.addfile(m, s.extractfile(p))

        s_names_set = set(m.path for m in s.getmembers())
        # This sorted is important!
        for p in sorted(file_map):
            if p not in s_names_set:
                if verbose:
                    print('inserting %r with %r' % (p, file_map[p]))
                if isinstance(file_map[p], tarfile.TarInfo):
                    t.addfile(file_map[p], s.extractfile(file_map[p]))
                elif isinstance(file_map[p], tuple):
                    t.addfile(*file_map[p])
                else:
                    t.add(file_map[p], p)
    finally:
        t.close()


def write_info(t, info):
    tmp_dir = tempfile.mkdtemp()
    with open(join(tmp_dir, 'files'), 'w') as fo:
        for m in t.getmembers():
            fo.write('%s\n' % m.path)
    with open(join(tmp_dir, 'index.json'), 'w') as fo:
        json.dump(info, fo, indent=2, sort_keys=True)
    for fn in os.listdir(tmp_dir):
        t.add(join(tmp_dir, fn), 'info/' + fn)
    shutil.rmtree(tmp_dir)


path_mapping_bat_proxy = [
    (re.compile(r'bin/(.*)(\.py)'), r'Scripts/\1.bat'),
    (re.compile(r'bin/(.*)'), r'Scripts/\1.bat'),
]

path_mapping_unix_windows = [
    (r'lib/python{pyver}/', r'Lib/'),
    # Handle entry points already ending in .py. This is OK because these are
    # parsed in order. Only concern is if there are both script and script.py,
    # which seems unlikely
    (r'bin/(.*)(\.py)', r'Scripts/\1-script.py'),
    (r'bin/(.*)', r'Scripts/\1-script.py'),
]

path_mapping_windows_unix = [
    (r'Lib/', r'lib/python{pyver}/'),
    (r'Scripts/', r'bin/'),  # Not supported right now anyway
]

pyver_re = re.compile(r'python\s+(\d.\d)')


def get_pure_py_file_map(t, platform):
    info = json.loads(t.extractfile('info/index.json').read().decode('utf-8'))
    source_plat = info['platform']
    source_type = 'unix' if source_plat in {'osx', 'linux'} else 'win'
    dest_plat, dest_arch = platform.split('-')
    dest_type = 'unix' if dest_plat in {'osx', 'linux'} else 'win'

    files = t.extractfile('info/files').read().decode("utf-8")

    if source_type == 'unix' and dest_type == 'win':
        mapping = path_mapping_unix_windows
    elif source_type == 'win' and dest_type == 'unix':
        mapping = path_mapping_windows_unix
    else:
        mapping = []

    newinfo = info.copy()
    newinfo['platform'] = dest_plat
    newinfo['arch'] = 'x86_64' if dest_arch == '64' else 'x86'
    newinfo['subdir'] = platform

    pythons = list(filter(None, [pyver_re.match(p) for p in info['depends']]))
    if len(pythons) > 1:
        raise RuntimeError("Found more than one Python dependency in package %s"
            % t.name)
    if len(pythons) == 0:
        # not a Python package
        mapping = []
    else:
        pyver = pythons[0].group(1)

        mapping = [(re.compile(i[0].format(pyver=pyver)),
            i[1].format(pyver=pyver)) for i in mapping]

    members = t.getmembers()
    file_map = {}
    for member in members:
        # Update metadata
        if member.path == 'info/index.json':
            newmember = tarfile.TarInfo('info/index.json')
            if PY3:
                newbytes = bytes(json.dumps(newinfo), 'utf-8')
            else:
                newbytes = json.dumps(newinfo)
            newmember.size = len(newbytes)
            file_map['info/index.json'] = (newmember, BytesIO(newbytes))
            continue
        elif member.path == 'info/files':
            # We have to do this at the end when we have all the files
            filemember = deepcopy(member)
            continue
        elif member.path == 'info/has_prefix':
            if source_type == 'unix' and dest_type == 'win':
                # has_prefix is not needed on Windows
                file_map['info/has_prefix'] = None

        # Move paths
        oldpath = member.path
        for old, new in mapping:
            newpath = old.sub(new, oldpath)
            if oldpath in file_map:
                # Already been handled
                break
            if newpath != oldpath:
                newmember = deepcopy(member)
                newmember.path = newpath
                assert member.path == oldpath
                file_map[oldpath] = None
                file_map[newpath] = newmember
                files = files.replace(oldpath, newpath)

        # Make Windows compatible entry-points
        batseen = set()
        if source_type == 'unix' and dest_type == 'win':
            for old, new in path_mapping_bat_proxy:
                newpath = old.sub(new, oldpath)
                if oldpath in batseen:
                    break
                if newpath != oldpath:
                    newmember = tarfile.TarInfo(newpath)
                    if PY3:
                        data = bytes(BAT_PROXY.replace('\n', '\r\n'), 'ascii')
                    else:
                        data = BAT_PROXY.replace('\n', '\r\n')
                    newmember.size = len(data)
                    file_map[newpath] = newmember, BytesIO(data)
                    batseen.add(oldpath)
                    files = files + newpath + "\n"

    files = '\n'.join(sorted(files.splitlines())) + '\n'
    if PY3:
        files = bytes(files, 'utf-8')
    filemember.size = len(files)
    file_map['info/files'] = filemember, BytesIO(files)

    return file_map


path_mapping = [  # (unix, windows)
                ('lib/python{pyver}', 'Lib'),
                ('bin', 'Scripts')]


pyver_re = re.compile(r'python\s+(\d.\d)')


def conda_convert(file, output_dir=".", show_imports=False, platforms=None, force=False,
                  dependencies=None, verbose=False, quiet=True, dry_run=False):
    if not show_imports and platforms is None:
        sys.exit('Error: --platform option required for conda package conversion')

    with tarfile.open(file) as t:
        if show_imports:
            has_cext(t, show=True)
            return

        if not force and has_cext(t, show=show_imports):
            print("WARNING: Package %s has C extensions, skipping. Use -f to "
                  "force conversion." % file, file=sys.stderr)
            return

        file_dir, fn = split(file)

        info = json.loads(t.extractfile('info/index.json')
                          .read().decode('utf-8'))
        source_type = 'unix' if info['platform'] in {'osx', 'linux'} else 'win'

        if dependencies:
            info['depends'].extend(dependencies)

        nonpy_unix = False
        nonpy_win = False

        if 'all' in platforms:
            platforms = ['osx-64', 'linux-32', 'linux-64', 'win-32', 'win-64']
        base_output_dir = output_dir
        for platform in platforms:
            output_dir = join(base_output_dir, platform)
            if abspath(expanduser(join(output_dir, fn))) == file:
                if not quiet:
                    print("Skipping %s/%s. Same as input file" % (platform, fn))
                continue
            if not PY3:
                platform = platform.decode('utf-8')
            dest_plat = platform.split('-')[0]
            dest_type = 'unix' if dest_plat in {'osx', 'linux'} else 'win'

            if source_type == 'unix' and dest_type == 'win':
                nonpy_unix = nonpy_unix or has_nonpy_entry_points(t,
                    unix_to_win=True,
                    show=verbose,
                    quiet=quiet)
            if source_type == 'win' and dest_type == 'unix':
                nonpy_win = nonpy_win or has_nonpy_entry_points(t,
                    unix_to_win=False,
                    show=verbose,
                    quiet=quiet)

            if nonpy_unix and not force:
                print(("WARNING: Package %s has non-Python entry points, "
                       "skipping %s to %s conversion. Use -f to force.") %
                      (file, info['platform'], platform), file=sys.stderr)
                continue

            if nonpy_win and not force:
                print(("WARNING: Package %s has entry points, which are not "
                       "supported yet. Skipping %s to %s conversion. Use -f to force.") %
                      (file, info['platform'], platform), file=sys.stderr)
                continue

            file_map = get_pure_py_file_map(t, platform)

            if dry_run:
                if not quiet:
                    print("Would convert %s from %s to %s" %
                        (file, info['platform'], dest_plat))
                if verbose:
                    pprint.pprint(file_map)
                continue
            else:
                if not quiet:
                    print("Converting %s from %s to %s" %
                        (file, info['platform'], platform))

            if not isdir(output_dir):
                os.makedirs(output_dir)
            tar_update(t, join(output_dir, fn), file_map,
                verbose=verbose, quiet=quiet)
            with tarfile.open(join(output_dir, fn), 'w:bz2') as tf:
                write_info(tf, info)<|MERGE_RESOLUTION|>--- conflicted
+++ resolved
@@ -21,12 +21,8 @@
 import tarfile
 import tempfile
 
-<<<<<<< HEAD
-from conda.compat import PY3
-
-=======
 from .conda_interface import PY3
->>>>>>> 0c0a1543
+
 if PY3:
     from io import StringIO, BytesIO
 else:
