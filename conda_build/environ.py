from __future__ import (absolute_import, division, print_function,
                        unicode_literals)

import os
import sys
from os.path import join

import conda.config as cc

from conda_build.config import (CONDA_PERL, CONDA_PY, PY3K, build_prefix,
                                _get_python)
from conda_build import source

<<<<<<< HEAD
perl_ver =  str(CONDA_PERL)
py_ver = '.'.join(str(CONDA_PY))
stdlib_dir = join(build_prefix, 'Lib' if sys.platform == 'win32' else
                                'lib/python%s' % py_ver)
sp_dir = join(stdlib_dir, 'site-packages')
=======
# Python 2.x backward compatibility
if sys.version_info < (3, 0):
    str = unicode


PY_VER = '.'.join(str(CONDA_PY))
STDLIB_DIR = join(build_prefix, 'Lib' if sys.platform == 'win32' else
                                'lib/python%s' % PY_VER)
SP_DIR = join(STDLIB_DIR, 'site-packages')
>>>>>>> f386d287


def get_dict(m=None, prefix=build_prefix):
    python = _get_python(prefix)
    d = {'CONDA_BUILD': '1'}
    d['ARCH'] = str(cc.bits)
    d['PREFIX'] = prefix
    d['PYTHON'] = python
    d['PY3K'] = str(PY3K)
    d['STDLIB_DIR'] = STDLIB_DIR
    d['SP_DIR'] = SP_DIR
    d['SYS_PREFIX'] = sys.prefix
    d['SYS_PYTHON'] = sys.executable
<<<<<<< HEAD
    d['PY_VER'] = py_ver
    d['PERL_VER'] = perl_ver
=======
    d['PY_VER'] = PY_VER
>>>>>>> f386d287
    d['SRC_DIR'] = source.get_dir()

    if sys.platform == 'win32':         # -------- Windows
        d['PATH'] = (join(prefix, 'Library', 'bin') + ';' +
                     join(prefix) + ';' +
                     join(prefix, 'Scripts') + ';' + os.getenv('PATH'))
        d['SCRIPTS'] = join(prefix, 'Scripts')
        d['LIBRARY_PREFIX'] = join(prefix, 'Library')
        d['LIBRARY_BIN'] = join(d['LIBRARY_PREFIX'], 'bin')
        d['LIBRARY_INC'] = join(d['LIBRARY_PREFIX'], 'include')
        d['LIBRARY_LIB'] = join(d['LIBRARY_PREFIX'], 'lib')

    else:                               # -------- Unix
        d['PATH'] = '%s/bin:%s' % (prefix, os.getenv('PATH'))
        d['HOME'] = os.getenv('HOME', 'UNKNOWN')
        d['PKG_CONFIG_PATH'] = join(prefix, 'lib', 'pkgconfig')

    if sys.platform == 'darwin':         # -------- OSX
        d['OSX_ARCH'] = 'i386' if cc.bits == 32 else 'x86_64'
        d['CFLAGS'] = '-arch %(OSX_ARCH)s' % d
        d['CXXFLAGS'] = d['CFLAGS']
        d['LDFLAGS'] = d['CFLAGS']
        d['MACOSX_DEPLOYMENT_TARGET'] = '10.5'

    elif sys.platform.startswith('linux'):      # -------- Linux
        d['LD_RUN_PATH'] = prefix + '/lib'

    if m:
        d['PKG_NAME'] = m.name()
        d['PKG_VERSION'] = m.version()
        d['PKG_BUILDNUM'] = str(m.build_number())
        d['RECIPE_DIR'] = m.path

    return d


if __name__ == '__main__':
    e = get_dict()
    for k in sorted(e):
        assert isinstance(e[k], str), k
        print('%s=%s' % (k, e[k]))<|MERGE_RESOLUTION|>--- conflicted
+++ resolved
@@ -11,23 +11,17 @@
                                 _get_python)
 from conda_build import source
 
-<<<<<<< HEAD
-perl_ver =  str(CONDA_PERL)
-py_ver = '.'.join(str(CONDA_PY))
-stdlib_dir = join(build_prefix, 'Lib' if sys.platform == 'win32' else
-                                'lib/python%s' % py_ver)
-sp_dir = join(stdlib_dir, 'site-packages')
-=======
+
 # Python 2.x backward compatibility
 if sys.version_info < (3, 0):
     str = unicode
 
 
+PERL_VER =  str(CONDA_PERL)
 PY_VER = '.'.join(str(CONDA_PY))
 STDLIB_DIR = join(build_prefix, 'Lib' if sys.platform == 'win32' else
                                 'lib/python%s' % PY_VER)
 SP_DIR = join(STDLIB_DIR, 'site-packages')
->>>>>>> f386d287
 
 
 def get_dict(m=None, prefix=build_prefix):
@@ -41,12 +35,8 @@
     d['SP_DIR'] = SP_DIR
     d['SYS_PREFIX'] = sys.prefix
     d['SYS_PYTHON'] = sys.executable
-<<<<<<< HEAD
-    d['PY_VER'] = py_ver
-    d['PERL_VER'] = perl_ver
-=======
+    d['PERL_VER'] = PERL_VER
     d['PY_VER'] = PY_VER
->>>>>>> f386d287
     d['SRC_DIR'] = source.get_dir()
 
     if sys.platform == 'win32':         # -------- Windows
