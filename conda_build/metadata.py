--- conflicted
+++ resolved
@@ -454,20 +454,11 @@
 
     def build_number(self):
         number = self.get_value('build/number', 0)
-<<<<<<< HEAD
-
-=======
->>>>>>> 8b14aa71
         # build number can come back as None if no setting (or jinja intermediate)
         try:
             build_int = int(number)
         except (ValueError, TypeError):
-<<<<<<< HEAD
-            # todo specialize
-            raise Exception('Build number was invalid value "{}". Must be an integer.'.format(number))
-=======
             build_int = ""
->>>>>>> 8b14aa71
         return build_int
 
     def ms_depends(self, typ='run'):
