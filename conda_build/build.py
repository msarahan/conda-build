'''
Module that does most of the heavy lifting for the ``conda build`` command.
'''
from __future__ import absolute_import, division, print_function

from collections import deque
import io
from glob import glob
import json
import logging
import os
import shutil
import stat
import subprocess
import sys
import time
import tarfile
import fnmatch
import tempfile
from os.path import exists, isdir, isfile, islink, join
import mmap

import conda.config as cc
import conda.plan as plan
from conda.api import get_index
from conda.compat import PY3
from conda.fetch import fetch_index
from conda.install import prefix_placeholder, linked, symlink_conda
from conda.lock import Locked
from conda.utils import url_path
from conda.resolve import Resolve, MatchSpec, NoPackagesFound, Unsatisfiable

from conda_build import __version__
from conda_build import environ, source, tarcheck
from conda_build.render import parse_or_try_download, output_yaml, bldpkg_path, render_recipe
import conda_build.os_utils.external as external
from conda_build.post import (post_process, post_build,
                              fix_permissions, get_build_metadata)
from conda_build.scripts import create_entry_points, prepend_bin_path
from conda_build.utils import rm_rf, _check_call, copy_into
from conda_build.index import update_index
from conda_build.create_test import (create_files, create_shell_files,
                                     create_py_files, create_pl_files)
from conda_build.exceptions import indent
from conda_build.features import feature_list


on_win = (sys.platform == 'win32')
if 'bsd' in sys.platform:
    shell_path = '/bin/sh'
else:
    shell_path = '/bin/bash'

log = logging.getLogger(__file__)


def prefix_files(prefix):
    '''
    Returns a set of all files in prefix.
    '''
    res = set()
    for root, dirs, files in os.walk(prefix):
        for fn in files:
            res.add(join(root, fn)[len(prefix) + 1:])
        for dn in dirs:
            path = join(root, dn)
            if islink(path):
                res.add(path[len(prefix) + 1:])
    return res


def create_post_scripts(m, config):
    '''
    Create scripts to run after build step
    '''
    recipe_dir = m.path
    ext = '.bat' if on_win else '.sh'
    for tp in 'pre-link', 'post-link', 'pre-unlink':
        src = join(recipe_dir, tp + ext)
        if not isfile(src):
            continue
        dst_dir = join(config.build_prefix,
                       'Scripts' if on_win else 'bin')
        if not isdir(dst_dir):
            os.makedirs(dst_dir, int('755', 8))
        dst = join(dst_dir, '.%s-%s%s' % (m.name(), tp, ext))
        shutil.copyfile(src, dst)
        os.chmod(dst, int('755', 8))


def have_prefix_files(files, prefix):
    '''
    Yields files that contain the current prefix in them, and modifies them
    to replace the prefix with a placeholder.

    :param files: Filenames to check for instances of prefix
    :type files: list of tuples containing strings (prefix, mode, filename)
    '''
    prefix_bytes = prefix.encode('utf-8')
    prefix_placeholder_bytes = prefix_placeholder.encode('utf-8')
    if on_win:
        forward_slash_prefix = prefix.replace('\\', '/')
        forward_slash_prefix_bytes = forward_slash_prefix.encode('utf-8')
        double_backslash_prefix = prefix.replace('\\', '\\\\')
        double_backslash_prefix_bytes = double_backslash_prefix.encode('utf-8')

    for f in files:
        if f.endswith(('.pyc', '.pyo', '.a')):
            continue
        path = join(prefix, f)
        if isdir(path):
            continue
        if sys.platform != 'darwin' and islink(path):
            # OSX does not allow hard-linking symbolic links, so we cannot
            # skip symbolic links (as we can on Linux)
            continue

        # dont try to mmap an empty file
        if os.stat(path).st_size == 0:
            continue

        fi = open(path, 'rb+')
        mm = mmap.mmap(fi.fileno(), 0)

        mode = 'binary' if mm.find(b'\x00') != -1 else 'text'
        if mode == 'text':
            if not on_win and mm.find(prefix_bytes) != -1:
                # Use the placeholder for maximal backwards compatibility, and
                # to minimize the occurrences of usernames appearing in built
                # packages.
                rewrite_file_with_new_prefix(path, mm[:], prefix_bytes, prefix_placeholder_bytes)
                mm.close() and fi.close()
                fi = open(path, 'rb+')
                mm = mmap.mmap(fi.fileno(), 0)
        if mm.find(prefix_bytes) != -1:
            yield (prefix, mode, f)
        if on_win and mm.find(forward_slash_prefix_bytes) != -1:
            # some windows libraries use unix-style path separators
            yield (forward_slash_prefix, mode, f)
        elif on_win and mm.find(double_backslash_prefix_bytes) != -1:
            # some windows libraries have double backslashes as escaping
            yield (double_backslash_prefix, mode, f)
        if mm.find(prefix_placeholder_bytes) != -1:
            yield (prefix_placeholder, mode, f)
        mm.close() and fi.close()


def rewrite_file_with_new_prefix(path, data, old_prefix, new_prefix):
    # Old and new prefix should be bytes

    st = os.stat(path)
    data = data.replace(old_prefix, new_prefix)
    # Save as
    with open(path, 'wb') as fo:
        fo.write(data)
    os.chmod(path, stat.S_IMODE(st.st_mode) | stat.S_IWUSR)  # chmod u+w
    return data


def get_run_dists(m, config):
    prefix = join(cc.envs_dirs[0], '_run')
    rm_rf(prefix)
    create_env(prefix, [ms.spec for ms in m.ms_depends('run')], config=config)
    return sorted(linked(prefix))


def create_info_files(m, files, config, prefix):
    '''
    Creates the metadata files that will be stored in the built package.

    :param m: Package metadata
    :type m: Metadata
    :param files: Paths to files to include in package
    :type files: list of str
    :param include_recipe: Whether or not to include the recipe (True by default)
    :type include_recipe: bool
    '''
    if not isdir(config.info_dir):
        os.makedirs(config.info_dir)
    if config.include_recipe and m.include_recipe() and bool(m.path):
        recipe_dir = join(config.info_dir, 'recipe')
        os.makedirs(recipe_dir)

        for fn in os.listdir(m.path):
            if fn.startswith('.'):
                continue
            src_path = join(m.path, fn)
            dst_path = join(recipe_dir, fn)
            copy_into(src_path, dst_path)

        # store the rendered meta.yaml file, plus information about where it came from
        #    and what version of conda-build created it
        original_recipe = os.path.join(m.path, 'meta.yaml')
        rendered = output_yaml(m)
        if not open(original_recipe).read() == rendered:
            with open(join(recipe_dir, "meta.yaml"), 'w') as f:
                f.write("# This file created by conda-build {}\n".format(__version__))
                f.write("# meta.yaml template originally from:\n")
                f.write("# " + source.get_repository_info(m.path) + "\n")
                f.write("# ------------------------------------------------\n\n")
                f.write(rendered)
            copy_into(original_recipe, os.path.join(recipe_dir, 'meta.yaml.template'))

    license_file = m.get_value('about/license_file')
    if license_file:
        shutil.copyfile(join(config.work_dir, license_file),
                        join(config.info_dir, 'LICENSE.txt'))

    readme = m.get_value('about/readme')
    if readme:
        src = join(config.work_dir, readme)
        if not isfile(src):
            sys.exit("Error: no readme file: %s" % readme)
        dst = join(config.info_dir, readme)
        shutil.copyfile(src, dst)
        if os.path.split(readme)[1] not in {"README.md", "README.rst", "README"}:
            print("WARNING: anaconda.org only recognizes about/readme as README.md and README.rst", file=sys.stderr)  # noqa

    info_index = m.info_index()
    pin_depends = m.get_value('build/pin_depends')
    if pin_depends:
        dists = get_run_dists(m, config=config)
        with open(join(config.info_dir, 'requires'), 'w') as fo:
            fo.write("""\
# This file as created when building:
#
#     %s.tar.bz2  (on '%s')
#
# It can be used to create the runtime environment of this package using:
# $ conda create --name <env> --file <this file>
""" % (m.dist(), cc.subdir))
            for dist in sorted(dists + [m.dist()]):
                fo.write('%s\n' % '='.join(dist.rsplit('-', 2)))
        if pin_depends == 'strict':
            info_index['depends'] = [' '.join(dist.rsplit('-', 2))
                                     for dist in dists]

    # Deal with Python 2 and 3's different json module type reqs
    mode_dict = {'mode': 'w', 'encoding': 'utf-8'} if PY3 else {'mode': 'wb'}
    with open(join(config.info_dir, 'index.json'), **mode_dict) as fo:
        json.dump(info_index, fo, indent=2, sort_keys=True)

    with open(join(config.info_dir, 'about.json'), 'w') as fo:
        d = {}
        for key in ('home', 'dev_url', 'doc_url', 'license_url',
                    'license', 'summary', 'description', 'license_family'):
            value = m.get_value('about/%s' % key)
            if value:
                d[key] = value
        json.dump(d, fo, indent=2, sort_keys=True)

    if on_win:
        # make sure we use '/' path separators in metadata
        files = [_f.replace('\\', '/') for _f in files]

    with open(join(config.info_dir, 'files'), **mode_dict) as fo:
        if m.get_value('build/noarch_python'):
            fo.write('\n')
        else:
            for f in files:
                fo.write(f + '\n')

    files_with_prefix = sorted(have_prefix_files(files, prefix))
    binary_has_prefix_files = m.binary_has_prefix_files()
    text_has_prefix_files = m.has_prefix_files()

    ignore_files = m.ignore_prefix_files()
    if ignore_files:
        # do we have a list of files, or just ignore everything?
        if hasattr(ignore_files, "__iter__"):
            files_with_prefix = [f for f in files_with_prefix if f[2] not in ignore_files]
            binary_has_prefix_files = [f for f in binary_has_prefix_files if f[2] not in ignore_files]  # noqa
            text_has_prefix_files = [f for f in text_has_prefix_files if f[2] not in ignore_files]
        else:
            files_with_prefix = []

    if files_with_prefix and not m.get_value('build/noarch_python'):
        auto_detect = m.get_value('build/detect_binary_files_with_prefix')
        if on_win:
            # Paths on Windows can contain spaces, so we need to quote the
            # paths. Fortunately they can't contain quotes, so we don't have
            # to worry about nested quotes.
            fmt_str = '"%s" %s "%s"\n'
        else:
            # Don't do it everywhere because paths on Unix can contain quotes,
            # and we don't have a good method of escaping, and because older
            # versions of conda don't support quotes in has_prefix
            fmt_str = '%s %s %s\n'
        with open(join(config.info_dir, 'has_prefix'), 'w') as fo:
            for pfix, mode, fn in files_with_prefix:
                if (fn in text_has_prefix_files):
                    # register for text replacement, regardless of mode
                    fo.write(fmt_str % (pfix, 'text', fn))
                    text_has_prefix_files.remove(fn)
                elif ((mode == 'binary') and (fn in binary_has_prefix_files)):
                    print("Detected hard-coded path in binary file %s" % fn)
                    fo.write(fmt_str % (pfix, mode, fn))
                    binary_has_prefix_files.remove(fn)
                elif (auto_detect or (mode == 'text')):
                    print("Detected hard-coded path in %s file %s" % (mode, fn))
                    fo.write(fmt_str % (pfix, mode, fn))
                else:
                    print("Ignored hard-coded path in %s" % fn)

    # make sure we found all of the files expected
    errstr = ""
    for f in text_has_prefix_files:
        errstr += "Did not detect hard-coded path in %s from has_prefix_files\n" % f
    for f in binary_has_prefix_files:
        errstr += "Did not detect hard-coded path in %s from binary_has_prefix_files\n" % f
    if errstr:
        raise RuntimeError(errstr)

    no_link = m.get_value('build/no_link')
    if no_link:
        if not isinstance(no_link, list):
            no_link = [no_link]
        with open(join(config.info_dir, 'no_link'), 'w') as fo:
            for f in files:
                if any(fnmatch.fnmatch(f, p) for p in no_link):
                    fo.write(f + '\n')

    if m.get_value('source/git_url'):
        with io.open(join(config.info_dir, 'git'), 'w', encoding='utf-8') as fo:
            source.git_info(config, fo)

    if m.get_value('app/icon'):
        shutil.copyfile(join(m.path, m.get_value('app/icon')),
                        join(config.info_dir, 'icon.png'))


def get_build_index(config, clear_cache=True, arg_channels=None):
    if clear_cache:
        # remove the cache such that a refetch is made,
        # this is necessary because we add the local build repo URL
        fetch_index.cache = {}
    arg_channels = [] if not arg_channels else arg_channels
    return get_index(channel_urls=[url_path(config.croot)] + list(config.channel_urls) + arg_channels,
                     prepend=not config.override_channels)


def create_env(prefix, specs, config, clear_cache=True):
    '''
    Create a conda envrionment for the given prefix and specs.
    '''
    specs = list(specs)
    for feature, value in feature_list:
        if value:
            specs.append('%s@' % feature)

    for d in config.bldpkgs_dirs:
        if not isdir(d):
            os.makedirs(d)
        update_index(d)
    if specs:  # Don't waste time if there is nothing to do
        index = get_build_index(config=config, clear_cache=True)

        warn_on_old_conda_build(index)

        cc.pkgs_dirs = cc.pkgs_dirs[:1]
        actions = plan.install_actions(prefix, index, specs)
        plan.display_actions(actions, index)
        plan.execute_actions(actions, index, verbose=config.verbose)
    # ensure prefix exists, even if empty, i.e. when specs are empty
    if not isdir(prefix):
        os.makedirs(prefix)
    if on_win:
        shell = "cmd.exe"
    else:
        shell = "bash"
    symlink_conda(prefix, sys.prefix, shell)


def warn_on_old_conda_build(index):
    root_linked = linked(cc.root_dir)
    vers_inst = [dist.rsplit('-', 2)[1] for dist in root_linked
        if dist.rsplit('-', 2)[0] == 'conda-build']
    if not len(vers_inst) == 1:
        print("WARNING: Could not detect installed version of conda-build", file=sys.stderr)
        return
    r = Resolve(index)
    try:
        pkgs = sorted(r.get_pkgs(MatchSpec('conda-build')))
    except NoPackagesFound:
        print("WARNING: Could not find any versions of conda-build in the channels", file=sys.stderr)  # noqa
        return
    if pkgs[-1].version != vers_inst[0]:
        print("""
WARNING: conda-build appears to be out of date. You have version %s but the
latest version is %s. Run

conda update -n root conda-build

to get the latest version.
""" % (vers_inst[0], pkgs[-1].version), file=sys.stderr)


def rm_pkgs_cache(dist):
    '''
    Removes dist from the package cache.
    '''
    cc.pkgs_dirs = cc.pkgs_dirs[:1]
    rmplan = ['RM_FETCHED %s' % dist,
              'RM_EXTRACTED %s' % dist]
    plan.execute_plan(rmplan)


def build(m, config, post=None, need_source_download=True):
    '''
    Build the package with the specified metadata.

    :param m: Package metadata
    :type m: Metadata
    :type post: bool or None. None means run the whole build. True means run
    post only. False means stop just before the post.
    :type keep_old_work: bool: Keep any previous work directory.
    :type need_source_download: bool: if rendering failed to download source
    (due to missing tools), retry here after build env is populated
    '''

    if (m.get_value('build/detect_binary_files_with_prefix') or
            m.binary_has_prefix_files()) and not on_win:
        # We must use a long prefix here as the package will only be
        # installable into prefixes shorter than this one.
        config.use_long_build_prefix = True
    else:
        # In case there are multiple builds in the same process
        config.use_long_build_prefix = False

    if m.skip():
        print("Skipped: The %s recipe defines build/skip for this "
              "configuration." % m.dist())
        return False

    with Locked(cc.root_dir):

        # If --keep-old-work, then move the contents of config.work_dir to a
        # temporary directory for the duration of the build.
        # The source unpacking procedure is too varied and complex
        # to allow this to be written cleanly (see source.get_dir() for example)
        if config.keep_old_work:
            old_WORK_DIR = tempfile.mkdtemp()
            old_sub_dirs = [name for name in os.listdir(config.work_dir)
                            if os.path.isdir(os.path.join(config.work_dir, name))]
            if len(old_sub_dirs):
                print("Keeping old work directory backup: %s => %s"
                    % (old_sub_dirs, old_WORK_DIR))
                for old_sub in old_sub_dirs:
                    shutil.move(os.path.join(config.work_dir, old_sub), old_WORK_DIR)

        if post in [False, None]:
            print("Removing old build environment")
            print("BUILD START:", m.dist())
            rm_rf(config.build_prefix)

            specs = [ms.spec for ms in m.ms_depends('build')]
            if config.activate:
                # If we activate the build envrionment, we need to be sure that we
                #    have the appropriate VCS available in the environment.  People
                #    are not used to explicitly listing it in recipes, though.
                #    We add it for them here, but warn them about it.
                vcs_source = m.uses_vcs_in_build()
                if vcs_source and vcs_source not in specs:
                    vcs_executable = "hg" if vcs_source == "mercurial" else vcs_source
                    has_vcs_available = os.path.isfile(external.find_executable(vcs_executable,
                                                                                config) or "")
                    if not has_vcs_available:
                        if (vcs_source != "mercurial" or
                                not any(spec.startswith('python') and "3." in spec
                                        for spec in specs)):
                            specs.append(vcs_source)

                            log.warn("Your recipe depends on {} at build time (for templates), "
                                    "but you have not listed it as a build dependency.  Doing "
                                    "so for this build.")
                        else:
                            raise ValueError("Your recipe uses mercurial in build, but mercurial"
                                            " does not yet support Python 3.  Please handle all of "
                                            "your mercurial actions outside of your build script.")
            # Display the name only
            # Version number could be missing due to dependency on source info.
            create_env(config.build_prefix, specs, config=config)

            if need_source_download:
                # Execute any commands fetching the source (e.g., git) in the _build environment.
                # This makes it possible to provide source fetchers (eg. git, hg, svn) as build
                # dependencies.
                if not config.activate:
                    _old_path = os.environ['PATH']
                    os.environ['PATH'] = prepend_bin_path({'PATH': _old_path},
                                                          config.build_prefix)['PATH']
                try:
                    m, need_source_download = parse_or_try_download(m,
                                                                    no_download_source=False,
                                                                    force_download=True,
                                                                    config=config)
                    assert not need_source_download, "Source download failed.  Please investigate."
                finally:
                    if not config.activate:
                        os.environ['PATH'] = _old_path

            if m.name() in [i.rsplit('-', 2)[0] for i in linked(config.build_prefix)]:
                print("%s is installed as a build dependency. Removing." %
                    m.name())
                index = get_build_index(config=config, clear_cache=False)
                actions = plan.remove_actions(config.build_prefix, [m.name()], index=index)
                assert not plan.nothing_to_do(actions), actions
                plan.display_actions(actions, index)
                plan.execute_actions(actions, index)

            print("Package:", m.dist())

            assert isdir(config.work_dir)
            contents = os.listdir(config.work_dir)
            if contents:
                print("source tree in:", config.work_dir)
            else:
                print("no source")

            rm_rf(config.info_dir)
            files1 = prefix_files(prefix=config.build_prefix)
            for pat in m.always_include_files():
                has_matches = False
                for f in set(files1):
                    if fnmatch.fnmatch(f, pat):
                        print("Including in package existing file", f)
                        files1.discard(f)
                        has_matches = True
                if not has_matches:
                    log.warn("Glob %s from always_include_files does not match any files" % pat)
            # Save this for later
            with open(join(config.croot, 'prefix_files.txt'), 'w') as f:
                f.write(u'\n'.join(sorted(list(files1))))
                f.write(u'\n')

            # Use script from recipe?
            script = m.get_value('build/script', None)
            if script:
                if isinstance(script, list):
                    script = '\n'.join(script)

            if on_win:
                build_file = join(m.path, 'bld.bat')
                if script:
                    build_file = join(source.get_dir(config), 'bld.bat')
                    with open(build_file, 'w') as bf:
                        bf.write(script)
                import conda_build.windows as windows
                windows.build(m, build_file, config=config)
            else:
                build_file = join(m.path, 'build.sh')

                # There is no sense in trying to run an empty build script.
                if isfile(build_file) or script:
                    env = environ.get_dict(config=config, m=m, dirty=config.dirty)
                    work_file = join(source.get_dir(config), 'conda_build.sh')
                    if script:
                        with open(work_file, 'w') as bf:
                            bf.write(script)
                    if config.activate:
                        if isfile(build_file):
                            data = open(build_file).read()
                        else:
                            data = open(work_file).read()
                        with open(work_file, 'w') as bf:
                            bf.write("source activate {build_prefix}\n".format(
                                build_prefix=config.build_prefix))
                            bf.write(data)
                    else:
                        if not isfile(work_file):
                            shutil.copy(build_file, work_file)
                    os.chmod(work_file, 0o766)

                    if isfile(work_file):
                        cmd = [shell_path, '-x', '-e', work_file]
                        # this should raise
                        _check_call(cmd, env=env, cwd=config.work_dir)

        if post in [True, None]:
            if post:
                with open(join(config.croot, 'prefix_files.txt'), 'r') as f:
                    files1 = set(f.read().splitlines())

            get_build_metadata(m, config=config)
            create_post_scripts(m, config=config)
            create_entry_points(m.get_value('build/entry_points'), config=config)
            assert not exists(config.info_dir)
            files2 = prefix_files(prefix=config.build_prefix)

            post_process(sorted(files2 - files1),
                         prefix=config.build_prefix,
                         config=config,
                         preserve_egg_dir=bool(m.get_value('build/preserve_egg_dir')))

            # The post processing may have deleted some files (like easy-install.pth)
            files2 = prefix_files(prefix=config.build_prefix)
            if any(config.meta_dir in join(config.build_prefix, f) for f in
                    files2 - files1):
                sys.exit(indent("""Error: Untracked file(s) %s found in conda-meta directory.
    This error usually comes from using conda in the build script.  Avoid doing this, as it
    can lead to packages that include their dependencies.""" %
                    (tuple(f for f in files2 - files1 if config.meta_dir in
                        join(config.build_prefix, f)),)))
            post_build(m, sorted(files2 - files1),
                       prefix=config.build_prefix,
                       build_python=config.build_python,
                       croot=config.croot)
            create_info_files(m, sorted(files2 - files1), config=config,
                              prefix=config.build_prefix)
            if m.get_value('build/noarch_python'):
                import conda_build.noarch_python as noarch_python
                noarch_python.transform(m, sorted(files2 - files1))

            files3 = prefix_files(prefix=config.build_prefix)
            fix_permissions(files3 - files1, config.build_prefix)

            path = bldpkg_path(m, config)
            t = tarfile.open(path, 'w:bz2')

            def order(f):
                # we don't care about empty files so send them back via 100000
                fsize = os.stat(join(config.build_prefix, f)).st_size or 100000
                # info/* records will be False == 0, others will be 1.
                info_order = int(os.path.dirname(f) != 'info')
                return info_order, fsize

            # add files in order of a) in info directory, b) increasing size so
            # we can access small manifest or json files without decompressing
            # possible large binary or data files
            for f in sorted(files3 - files1, key=order):
                t.add(join(config.build_prefix, f), f)
            t.close()

            print("BUILD END:", m.dist())

            # we're done building, perform some checks
            tarcheck.check_all(path)
            update_index(config.bldpkgs_dir)
        else:
            print("STOPPING BUILD BEFORE POST:", m.dist())

        if config.keep_old_work and len(old_sub_dirs):
            print("Restoring old work directory backup: %s :: %s => %s"
                % (old_WORK_DIR, old_sub_dirs, config.work_dir))
            for old_sub in old_sub_dirs:
                if os.path.exists(os.path.join(config.work_dir, old_sub)):
                    print("Not restoring old source directory %s over new build's version" %
                          (old_sub))
                else:
                    shutil.move(os.path.join(old_WORK_DIR, old_sub), config.work_dir)
            shutil.rmtree(old_WORK_DIR, ignore_errors=True)
    # returning true here says package is OK to test
    return True


def test(m, config, move_broken=True):
    '''
    Execute any test scripts for the given package.

    :param m: Package's metadata.
    :type m: Metadata
    '''

    with Locked(cc.root_dir):

        # remove from package cache
        rm_pkgs_cache(m.dist())

        tmp_dir = join(config.croot, 'test-tmp_dir')
        rm_rf(tmp_dir)
        if on_win:
            time.sleep(1)  # wait for rm_rf(tmp_dir) to finish before recreating tmp_dir
        os.makedirs(tmp_dir)
        create_files(tmp_dir, m)
        # Make Perl or Python-specific test files
        if m.name().startswith('perl-'):
            pl_files = create_pl_files(tmp_dir, m)
            py_files = False
            lua_files = False
        else:
            py_files = create_py_files(tmp_dir, m)
            pl_files = False
            lua_files = False
        shell_files = create_shell_files(tmp_dir, m)
        if not (py_files or shell_files or pl_files or lua_files):
            print("Nothing to test for:", m.dist())
            return

        print("TEST START:", m.dist())
        rm_rf(config.build_prefix)
        rm_rf(config.test_prefix)

        get_build_metadata(m, config=config)
        specs = ['%s %s %s' % (m.name(), m.version(), m.build_id())]

        # add packages listed in the run environment and test/requires
        specs.extend(ms.spec for ms in m.ms_depends('run'))
        specs += m.get_value('test/requires', [])

        if py_files:
            # as the tests are run by python, ensure that python is installed.
            # (If they already provided python as a run or test requirement,
            #  this won't hurt anything.)
            specs += ['python %s*' % environ.get_py_ver(config)]
        if pl_files:
            # as the tests are run by perl, we need to specify it
            specs += ['perl %s*' % environ.get_perl_ver(config)]
        if lua_files:
            # not sure how this shakes out
            specs += ['lua %s*' % environ.get_lua_ver(config)]

        create_env(config.test_prefix, specs, config=config)

        env = dict(os.environ)
        env.update(environ.get_dict(config=config, m=m, prefix=config.test_prefix))

        if not config.activate:
            # prepend bin (or Scripts) directory
            env = prepend_bin_path(env, config.test_prefix, prepend_prefix=True)

            if on_win:
                env['PATH'] = config.test_prefix + os.pathsep + env['PATH']

        for varname in 'CONDA_PY', 'CONDA_NPY', 'CONDA_PERL', 'CONDA_LUA':
            env[varname] = str(getattr(config, varname) or '')

        # Python 2 Windows requires that envs variables be string, not unicode
        env = {str(key): str(value) for key, value in env.items()}
        suffix = "bat" if on_win else "sh"
        test_script = join(tmp_dir, "conda_test_runner.{suffix}".format(suffix=suffix))

        with open(test_script, 'w') as tf:
<<<<<<< HEAD
            if config.activate:
                tf.write("{source}activate {test_env}\n".format(source="call " if on_win
                                                                else "source ",
                                                                test_env=config.test_prefix))
=======
            if activate:
                source = "call " if on_win else "source "
                ext = ".bat" if on_win else ""
                tf.write("{source}activate{ext} _test\n".format(source=source, ext=ext))
>>>>>>> 944c8e71
            if py_files:
                tf.write("{python} -s {test_file}\n".format(
                    python=config.test_python,
                    test_file=join(tmp_dir, 'run_test.py')))

            if pl_files:
                tf.write("{perl} {test_file}\n".format(
                    python=config.test_perl,
                    test_file=join(tmp_dir, 'run_test.pl')))

            if lua_files:
                tf.write("{lua} {test_file}\n".format(
                    python=config.test_perl,
                    test_file=join(tmp_dir, 'run_test.lua')))

            if shell_files:
                test_file = join(tmp_dir, 'run_test.' + suffix)
                if on_win:
                    tf.write("call {test_file}\n".format(test_file=test_file))
                else:
                    # TODO: Run the test/commands here instead of in run_test.py
                    tf.write("{shell_path} -x -e {test_file}\n".format(shell_path=shell_path,
                                                                       test_file=test_file))
        if on_win:
            cmd = [env["COMSPEC"], "/d", "/c", test_script]
        else:
            cmd = [shell_path, '-x', '-e', test_script]
        try:
            subprocess.check_call(cmd, env=env, cwd=tmp_dir)
        except subprocess.CalledProcessError:
            tests_failed(m, move_broken=move_broken, broken_dir=config.broken_dir, config=config)

    print("TEST END:", m.dist())


def tests_failed(m, move_broken, broken_dir, config):
    '''
    Causes conda to exit if any of the given package's tests failed.

    :param m: Package's metadata
    :type m: Metadata
    '''
    if not isdir(broken_dir):
        os.makedirs(broken_dir)

    if move_broken:
        shutil.move(bldpkg_path(m, config), join(broken_dir, "%s.tar.bz2" % m.dist()))
    sys.exit("TESTS FAILED: " + m.dist())


def check_external(config):
    if sys.platform.startswith('linux'):
        patchelf = external.find_executable('patchelf', config)
        if patchelf is None:
            sys.exit("""\
Error:
    Did not find 'patchelf' in: %s
    'patchelf' is necessary for building conda packages on Linux with
    relocatable ELF libraries.  You can install patchelf using conda install
    patchelf.
""" % (os.pathsep.join(external.dir_paths)))


def build_tree(recipe_list, config, check=False, build_only=False, post=False, notest=False,
               need_source_download=True, already_built=None):

    to_build_recursive = []
    recipes = deque(recipe_list)
    if not already_built:
        already_built = set()
    cwd = os.getcwd()
    while recipes:
        # This loop recursively builds dependencies if recipes exist
        if build_only:
            post = False
            notest = True
            config.anaconda_upload = False
        elif post:
            post = True
            notest = True
            config.anaconda_upload = False
        else:
            post = None

        recipe = recipes.popleft()
        recipe_abspath = os.path.realpath(recipe)
        recipe_parent_dir = os.path.dirname(recipe_abspath)
        try:
            os.chdir(recipe_parent_dir)

            metadata, need_source_download = render_recipe(recipe_abspath, config=config)
            ok_to_test = build(metadata, post=post,
                               need_source_download=need_source_download,
                               config=config)
            if not notest and ok_to_test:
                test(metadata, config=config)
        except (NoPackagesFound, Unsatisfiable) as e:
            error_str = str(e)
            # Typically if a conflict is with one of these
            # packages, the other package needs to be rebuilt
            # (e.g., a conflict with 'python 3.5*' and 'x' means
            # 'x' isn't build for Python 3.5 and needs to be
            # rebuilt).
            skip_names = ['python', 'r']
            # add the failed one back in
            add_recipes = [recipe]
            for line in error_str.splitlines():
                if not line.startswith('  - '):
                    continue
                pkg = line.lstrip('  - ').split(' -> ')[-1]
                pkg = pkg.strip().split(' ')[0]
                if pkg in skip_names:
                    continue
                recipe_glob = glob(pkg + '-[v0-9][0-9.]*')
                if os.path.exists(pkg):
                    recipe_glob.append(pkg)
                if recipe_glob:
                    for recipe_dir in recipe_glob:
                        if pkg in to_build_recursive:
                            sys.exit(str(e))
                        print(error_str)
                        print(("Missing dependency {0}, but found" +
                                " recipe directory, so building " +
                                "{0} first").format(pkg))
                        add_recipes.append(os.path.join(recipe_parent_dir, recipe_dir))
                        to_build_recursive.append(pkg)
                else:
                    raise
            recipes.extendleft(add_recipes)
        finally:
            if cwd:
                os.chdir(cwd)

        # outputs message, or does upload, depending on value of args.anaconda_upload
        output_file = bldpkg_path(metadata, config=config)
        handle_anaconda_upload(output_file, anaconda_upload=config.anaconda_upload,
                              token=config.token, user=config.user)

        already_built.add(output_file)


def handle_anaconda_upload(path, anaconda_upload=None, token=None, user=None):
    import subprocess
    from conda_build.os_utils.external import find_executable

    upload = False
    # this is the default, for no explicit argument.
    # remember that anaconda_upload takes defaults from condarc
    if anaconda_upload is None:
        pass
    # rc file has uploading explicitly turned off
    elif anaconda_upload is False:
        print("# Automatic uploading is disabled")
    else:
        upload = True

    no_upload_message = """\
# If you want to upload this package to anaconda.org later, type:
#
# $ anaconda upload %s
#
# To have conda build upload to anaconda.org automatically, use
# $ conda config --set anaconda_upload yes
""" % path
    if not upload:
        print(no_upload_message)
        return

    anaconda = find_executable('anaconda')
    if anaconda is None:
        print(no_upload_message)
        sys.exit('''
Error: cannot locate anaconda command (required for upload)
# Try:
# $ conda install anaconda-client
''')
    print("Uploading to anaconda.org")
    cmd = [anaconda, ]

    if token:
        cmd.extend(['--token', token])
    cmd.append('upload')
    if user:
        cmd.extend(['--user', user])
    cmd.append(path)
    try:
        subprocess.call(cmd)
    except:
        print(no_upload_message)
        raise<|MERGE_RESOLUTION|>--- conflicted
+++ resolved
@@ -730,17 +730,12 @@
         test_script = join(tmp_dir, "conda_test_runner.{suffix}".format(suffix=suffix))
 
         with open(test_script, 'w') as tf:
-<<<<<<< HEAD
             if config.activate:
-                tf.write("{source}activate {test_env}\n".format(source="call " if on_win
-                                                                else "source ",
-                                                                test_env=config.test_prefix))
-=======
-            if activate:
-                source = "call " if on_win else "source "
                 ext = ".bat" if on_win else ""
-                tf.write("{source}activate{ext} _test\n".format(source=source, ext=ext))
->>>>>>> 944c8e71
+                tf.write("{source}activate{ext} {test_env}\n".format(source="call " if on_win
+                                                                     else "source ",
+                                                                     ext=ext,
+                                                                     test_env=config.test_prefix))
             if py_files:
                 tf.write("{python} -s {test_file}\n".format(
                     python=config.test_python,
