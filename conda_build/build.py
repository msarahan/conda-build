--- conflicted
+++ resolved
@@ -9,23 +9,17 @@
 import os
 import re
 import shutil
-<<<<<<< HEAD
-import subprocess
-import tarfile
-from glob import glob
-from os.path import exists, isdir, isfile, islink, join, abspath
-=======
 import stat
 import subprocess
 import sys
 import tarfile
+from glob import glob
 from io import open
 from os.path import exists, isdir, isfile, islink, join, abspath
 
 # Python 2.x backward compatibility
 if sys.version_info < (3, 0):
     str = unicode
->>>>>>> f386d287
 
 import conda.config as cc
 import conda.plan as plan
@@ -351,14 +345,10 @@
 
     if py_files:
         # as the tests are run by python, we need to specify it
-<<<<<<< HEAD
-        specs += ['python %s*' % environ.py_ver]
+        specs += ['python %s*' % environ.PY_VER]
     if pl_files:
         # as the tests are run by perl, we need to specify it
-        specs += ['perl %s*' % environ.perl_ver]
-=======
-        specs += ['python %s*' % environ.PY_VER]
->>>>>>> f386d287
+        specs += ['perl %s*' % environ.PERL_VER]
     # add packages listed in test/requires
     for spec in m.get_value('test/requires'):
         specs.append(spec)
