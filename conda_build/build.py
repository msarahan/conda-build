'''
Module that does most of the heavy lifting for the ``conda build`` command.
'''
from __future__ import absolute_import, division, print_function

from collections import deque
import io
from glob import glob
import json
import logging
import os
import shutil
import stat
import subprocess
import sys
import time
import tarfile
import fnmatch
import tempfile
from os.path import exists, isdir, isfile, islink, join
import mmap

# this one is some strange error that requests raises: "LookupError: unknown encoding: idna"
#    http://stackoverflow.com/a/13057751/1170370
import encodings.idna  # noqa

import conda.config as cc
import conda.plan as plan
from conda.api import get_index
from conda.compat import PY3
from conda.fetch import fetch_index
from conda.install import prefix_placeholder, linked, symlink_conda
from conda.lock import Locked
from conda.utils import url_path
from conda.resolve import Resolve, MatchSpec, NoPackagesFound, Unsatisfiable

from conda_build import __version__
from conda_build import environ, source, tarcheck
from conda_build.render import (parse_or_try_download, output_yaml, bldpkg_path,
                                render_recipe, reparse)
import conda_build.os_utils.external as external
from conda_build.post import (post_process, post_build,
                              fix_permissions, get_build_metadata)
from conda_build.scripts import create_entry_points, prepend_bin_path
from conda_build.utils import rm_rf, _check_call, copy_into, on_win
from conda_build.index import update_index
from conda_build.create_test import (create_files, create_shell_files,
                                     create_py_files, create_pl_files)
from conda_build.exceptions import indent
from conda_build.features import feature_list


if 'bsd' in sys.platform:
    shell_path = '/bin/sh'
else:
    shell_path = '/bin/bash'

log = logging.getLogger(__file__)


def prefix_files(prefix):
    '''
    Returns a set of all files in prefix.
    '''
    res = set()
    for root, dirs, files in os.walk(prefix):
        for fn in files:
            res.add(join(root, fn)[len(prefix) + 1:])
        for dn in dirs:
            path = join(root, dn)
            if islink(path):
                res.add(path[len(prefix) + 1:])
    return res


def create_post_scripts(m, config):
    '''
    Create scripts to run after build step
    '''
    recipe_dir = m.path
    ext = '.bat' if on_win else '.sh'
    for tp in 'pre-link', 'post-link', 'pre-unlink':
        src = join(recipe_dir, tp + ext)
        if not isfile(src):
            continue
        dst_dir = join(config.build_prefix,
                       'Scripts' if on_win else 'bin')
        if not isdir(dst_dir):
            os.makedirs(dst_dir, int('755', 8))
        dst = join(dst_dir, '.%s-%s%s' % (m.name(), tp, ext))
        shutil.copyfile(src, dst)
        os.chmod(dst, int('755', 8))


def have_prefix_files(files, prefix):
    '''
    Yields files that contain the current prefix in them, and modifies them
    to replace the prefix with a placeholder.

    :param files: Filenames to check for instances of prefix
    :type files: list of tuples containing strings (prefix, mode, filename)
    '''
    prefix_bytes = prefix.encode('utf-8')
    prefix_placeholder_bytes = prefix_placeholder.encode('utf-8')
    if on_win:
        forward_slash_prefix = prefix.replace('\\', '/')
        forward_slash_prefix_bytes = forward_slash_prefix.encode('utf-8')
        double_backslash_prefix = prefix.replace('\\', '\\\\')
        double_backslash_prefix_bytes = double_backslash_prefix.encode('utf-8')

    for f in files:
        if f.endswith(('.pyc', '.pyo', '.a')):
            continue
        path = join(prefix, f)
        if isdir(path):
            continue
        if sys.platform != 'darwin' and islink(path):
            # OSX does not allow hard-linking symbolic links, so we cannot
            # skip symbolic links (as we can on Linux)
            continue

        # dont try to mmap an empty file
        if os.stat(path).st_size == 0:
            continue

        fi = open(path, 'rb+')
        mm = mmap.mmap(fi.fileno(), 0)

        mode = 'binary' if mm.find(b'\x00') != -1 else 'text'
        if mode == 'text':
            if not on_win and mm.find(prefix_bytes) != -1:
                # Use the placeholder for maximal backwards compatibility, and
                # to minimize the occurrences of usernames appearing in built
                # packages.
                rewrite_file_with_new_prefix(path, mm[:], prefix_bytes, prefix_placeholder_bytes)
                mm.close() and fi.close()
                fi = open(path, 'rb+')
                mm = mmap.mmap(fi.fileno(), 0)
        if mm.find(prefix_bytes) != -1:
            yield (prefix, mode, f)
        if on_win and mm.find(forward_slash_prefix_bytes) != -1:
            # some windows libraries use unix-style path separators
            yield (forward_slash_prefix, mode, f)
        elif on_win and mm.find(double_backslash_prefix_bytes) != -1:
            # some windows libraries have double backslashes as escaping
            yield (double_backslash_prefix, mode, f)
        if mm.find(prefix_placeholder_bytes) != -1:
            yield (prefix_placeholder, mode, f)
        mm.close() and fi.close()


def rewrite_file_with_new_prefix(path, data, old_prefix, new_prefix):
    # Old and new prefix should be bytes

    st = os.stat(path)
    data = data.replace(old_prefix, new_prefix)
    # Save as
    with open(path, 'wb') as fo:
        fo.write(data)
    os.chmod(path, stat.S_IMODE(st.st_mode) | stat.S_IWUSR)  # chmod u+w
    return data


def get_run_dists(m, config):
    prefix = join(cc.envs_dirs[0], '_run')
    rm_rf(prefix)
    create_env(prefix, [ms.spec for ms in m.ms_depends('run')], config=config)
    return sorted(linked(prefix))


def create_info_files(m, files, config, prefix):
    '''
    Creates the metadata files that will be stored in the built package.

    :param m: Package metadata
    :type m: Metadata
    :param files: Paths to files to include in package
    :type files: list of str
    :param include_recipe: Whether or not to include the recipe (True by default)
    :type include_recipe: bool
    '''
    if not isdir(config.info_dir):
        os.makedirs(config.info_dir)
    if config.include_recipe and m.include_recipe() and bool(m.path):
        recipe_dir = join(config.info_dir, 'recipe')
        os.makedirs(recipe_dir)

        for fn in os.listdir(m.path):
            if fn.startswith('.'):
                continue
            src_path = join(m.path, fn)
            dst_path = join(recipe_dir, fn)
            copy_into(src_path, dst_path)

        # store the rendered meta.yaml file, plus information about where it came from
        #    and what version of conda-build created it
        original_recipe = os.path.join(m.path, 'meta.yaml')
        rendered = output_yaml(m)
        if not open(original_recipe).read() == rendered:
            with open(join(recipe_dir, "meta.yaml"), 'w') as f:
                f.write("# This file created by conda-build {}\n".format(__version__))
                f.write("# meta.yaml template originally from:\n")
                f.write("# " + source.get_repository_info(m.path) + "\n")
                f.write("# ------------------------------------------------\n\n")
                f.write(rendered)
            copy_into(original_recipe, os.path.join(recipe_dir, 'meta.yaml.template'))

    license_file = m.get_value('about/license_file')
    if license_file:
        shutil.copyfile(join(config.work_dir, license_file),
                        join(config.info_dir, 'LICENSE.txt'))

    readme = m.get_value('about/readme')
    if readme:
        src = join(config.work_dir, readme)
        if not isfile(src):
            sys.exit("Error: no readme file: %s" % readme)
        dst = join(config.info_dir, readme)
        shutil.copyfile(src, dst)
        if os.path.split(readme)[1] not in {"README.md", "README.rst", "README"}:
            print("WARNING: anaconda.org only recognizes about/readme "
                  "as README.md and README.rst", file=sys.stderr)

    info_index = m.info_index()
    pin_depends = m.get_value('build/pin_depends')
    if pin_depends:
        dists = get_run_dists(m, config=config)
        with open(join(config.info_dir, 'requires'), 'w') as fo:
            fo.write("""\
# This file as created when building:
#
#     %s.tar.bz2  (on '%s')
#
# It can be used to create the runtime environment of this package using:
# $ conda create --name <env> --file <this file>
""" % (m.dist(), cc.subdir))
            for dist in sorted(dists + [m.dist()]):
                fo.write('%s\n' % '='.join(dist.split('::', 1)[-1].rsplit('-', 2)))
        if pin_depends == 'strict':
            info_index['depends'] = [' '.join(dist.split('::', 1)[-1].rsplit('-', 2))
                                     for dist in dists]

    # Deal with Python 2 and 3's different json module type reqs
    mode_dict = {'mode': 'w', 'encoding': 'utf-8'} if PY3 else {'mode': 'wb'}
    with open(join(config.info_dir, 'index.json'), **mode_dict) as fo:
        json.dump(info_index, fo, indent=2, sort_keys=True)

    with open(join(config.info_dir, 'about.json'), 'w') as fo:
        d = {}
        for key in ('home', 'dev_url', 'doc_url', 'license_url',
                    'license', 'summary', 'description', 'license_family'):
            value = m.get_value('about/%s' % key)
            if value:
                d[key] = value
        json.dump(d, fo, indent=2, sort_keys=True)

    if on_win:
        # make sure we use '/' path separators in metadata
        files = [_f.replace('\\', '/') for _f in files]

    with open(join(config.info_dir, 'files'), **mode_dict) as fo:
        if m.get_value('build/noarch_python'):
            fo.write('\n')
        else:
            for f in files:
                fo.write(f + '\n')

    files_with_prefix = sorted(have_prefix_files(files, prefix))
    binary_has_prefix_files = m.binary_has_prefix_files()
    text_has_prefix_files = m.has_prefix_files()

    ignore_files = m.ignore_prefix_files()
    if ignore_files:
        # do we have a list of files, or just ignore everything?
        if hasattr(ignore_files, "__iter__"):
            files_with_prefix = [f for f in files_with_prefix if f[2] not in ignore_files]
        else:
            files_with_prefix = []

    if files_with_prefix and not m.get_value('build/noarch_python'):
        if on_win:
            # Paths on Windows can contain spaces, so we need to quote the
            # paths. Fortunately they can't contain quotes, so we don't have
            # to worry about nested quotes.
            fmt_str = '"%s" %s "%s"\n'
        else:
            # Don't do it everywhere because paths on Unix can contain quotes,
            # and we don't have a good method of escaping, and because older
            # versions of conda don't support quotes in has_prefix
            fmt_str = '%s %s %s\n'

        with open(join(config.info_dir, 'has_prefix'), 'w') as fo:
            for pfix, mode, fn in files_with_prefix:
                print("Detected hard-coded path in %s file %s" % (mode, fn))
                fo.write(fmt_str % (pfix, mode, fn))

                if mode == 'binary' and fn in binary_has_prefix_files:
                    binary_has_prefix_files.remove(fn)
                elif mode == 'text' and fn in text_has_prefix_files:
                    text_has_prefix_files.remove(fn)

    # make sure we found all of the files expected
    errstr = ""
    for f in text_has_prefix_files:
        errstr += "Did not detect hard-coded path in %s from has_prefix_files\n" % f
    for f in binary_has_prefix_files:
        errstr += "Did not detect hard-coded path in %s from binary_has_prefix_files\n" % f
    if errstr:
        raise RuntimeError(errstr)

    no_link = m.get_value('build/no_link')
    if no_link:
        if not isinstance(no_link, list):
            no_link = [no_link]
        with open(join(config.info_dir, 'no_link'), 'w') as fo:
            for f in files:
                if any(fnmatch.fnmatch(f, p) for p in no_link):
                    fo.write(f + '\n')

    if m.get_value('source/git_url'):
        with io.open(join(config.info_dir, 'git'), 'w', encoding='utf-8') as fo:
            source.git_info(config, fo)

    if m.get_value('app/icon'):
        shutil.copyfile(join(m.path, m.get_value('app/icon')),
                        join(config.info_dir, 'icon.png'))


def get_build_index(config, clear_cache=True, arg_channels=None):
    if clear_cache:
        # remove the cache such that a refetch is made,
        # this is necessary because we add the local build repo URL
        fetch_index.cache = {}
    arg_channels = [] if not arg_channels else arg_channels
    return get_index(channel_urls=[url_path(config.croot)] +
                     list(config.channel_urls) +
                     arg_channels,
                     prepend=not config.override_channels)


<<<<<<< HEAD
def create_env(prefix, specs, config, clear_cache=True):
=======
def create_env(prefix, specs, clear_cache=True, debug=False):
>>>>>>> 0181cf36
    '''
    Create a conda envrionment for the given prefix and specs.
    '''
    if not debug:
        # This squelches a ton of conda output that is not hugely relevant
        logging.getLogger("conda.install").setLevel(logging.ERROR)
        logging.getLogger("fetch").setLevel(logging.WARN)
        logging.getLogger("print").setLevel(logging.WARN)
        logging.getLogger("progress").setLevel(logging.WARN)
        logging.getLogger("dotupdate").setLevel(logging.WARN)
        logging.getLogger("stdoutlog").setLevel(logging.WARN)
        logging.getLogger("requests.packages.urllib3.connectionpool").setLevel(logging.WARN)

    specs = list(specs)
    for feature, value in feature_list:
        if value:
            specs.append('%s@' % feature)

    for d in config.bldpkgs_dirs:
        if not isdir(d):
            os.makedirs(d)
        update_index(d)
    if specs:  # Don't waste time if there is nothing to do
        # FIXME: stupid hack to put prefix on PATH so that runtime libs can be found
        old_path = os.environ['PATH']
        os.environ['PATH'] = prepend_bin_path(os.environ.copy(), prefix, True)['PATH']

        index = get_build_index(config=config, clear_cache=True)

        warn_on_old_conda_build(index)

        cc.pkgs_dirs = cc.pkgs_dirs[:1]
        actions = plan.install_actions(prefix, index, specs)
        plan.display_actions(actions, index)
<<<<<<< HEAD
        plan.execute_actions(actions, index, verbose=config.verbose)
=======
        plan.execute_actions(actions, index, verbose=debug)
>>>>>>> 0181cf36

        os.environ['PATH'] = old_path

    # ensure prefix exists, even if empty, i.e. when specs are empty
    if not isdir(prefix):
        os.makedirs(prefix)
    if on_win:
        shell = "cmd.exe"
    else:
        shell = "bash"
    symlink_conda(prefix, sys.prefix, shell)


def warn_on_old_conda_build(index):
    root_linked = linked(cc.root_dir)
    vers_inst = [dist.split('::', 1)[-1].rsplit('-', 2)[1] for dist in root_linked
        if dist.split('::', 1)[-1].rsplit('-', 2)[0] == 'conda-build']
    if not len(vers_inst) == 1:
        print("WARNING: Could not detect installed version of conda-build", file=sys.stderr)
        return
    r = Resolve(index)
    try:
        pkgs = sorted(r.get_pkgs(MatchSpec('conda-build')))
    except NoPackagesFound:
        print("WARNING: Could not find any versions of conda-build in the channels", file=sys.stderr)  # noqa
        return
    if pkgs[-1].version != vers_inst[0]:
        print("""
WARNING: conda-build appears to be out of date. You have version %s but the
latest version is %s. Run

conda update -n root conda-build

to get the latest version.
""" % (vers_inst[0], pkgs[-1].version), file=sys.stderr)


def rm_pkgs_cache(dist):
    '''
    Removes dist from the package cache.
    '''
    cc.pkgs_dirs = cc.pkgs_dirs[:1]
    rmplan = ['RM_FETCHED %s' % dist,
              'RM_EXTRACTED %s' % dist]
    plan.execute_plan(rmplan)


<<<<<<< HEAD
def build(m, config, post=None, need_source_download=True, need_reparse_in_env=False):
=======
def build(m, post=None, include_recipe=True, keep_old_work=False,
          need_source_download=True, need_reparse_in_env=False,
          verbose=True, dirty=False, activate=True, debug=False):
>>>>>>> 0181cf36
    '''
    Build the package with the specified metadata.

    :param m: Package metadata
    :type m: Metadata
    :type post: bool or None. None means run the whole build. True means run
    post only. False means stop just before the post.
    :type keep_old_work: bool: Keep any previous work directory.
    :type need_source_download: bool: if rendering failed to download source
    (due to missing tools), retry here after build env is populated
    '''

    if (m.get_value('build/detect_binary_files_with_prefix') or
            m.binary_has_prefix_files()) and not on_win:
        # We must use a long prefix here as the package will only be
        # installable into prefixes shorter than this one.
        config.use_long_build_prefix = True
    else:
        # In case there are multiple builds in the same process
        config.use_long_build_prefix = False

    if m.skip():
        print("Skipped: The %s recipe defines build/skip for this "
              "configuration." % m.dist())
        return False

    with Locked(cc.root_dir):

        # If --keep-old-work, then move the contents of config.work_dir to a
        # temporary directory for the duration of the build.
        # The source unpacking procedure is too varied and complex
        # to allow this to be written cleanly (see source.get_dir() for example)
        if config.keep_old_work:
            old_WORK_DIR = tempfile.mkdtemp()
            old_sub_dirs = [name for name in os.listdir(config.work_dir)
                            if os.path.isdir(os.path.join(config.work_dir, name))]
            if len(old_sub_dirs):
                print("Keeping old work directory backup: %s => %s"
                    % (old_sub_dirs, old_WORK_DIR))
                for old_sub in old_sub_dirs:
                    shutil.move(os.path.join(config.work_dir, old_sub), old_WORK_DIR)

        if post in [False, None]:
            print("Removing old build environment")
            print("BUILD START:", m.dist())
            if need_reparse_in_env:
                print("    (actual version deferred until further download or env creation)")

            rm_rf(config.build_prefix)

            specs = [ms.spec for ms in m.ms_depends('build')]
            if config.activate:
                # If we activate the build envrionment, we need to be sure that we
                #    have the appropriate VCS available in the environment.  People
                #    are not used to explicitly listing it in recipes, though.
                #    We add it for them here, but warn them about it.
                vcs_source = m.uses_vcs_in_build()
                if vcs_source and vcs_source not in specs:
                    vcs_executable = "hg" if vcs_source == "mercurial" else vcs_source
                    has_vcs_available = os.path.isfile(external.find_executable(vcs_executable,
                                                                        config.build_prefix) or "")
                    if not has_vcs_available:
                        if (vcs_source != "mercurial" or
                                not any(spec.startswith('python') and "3." in spec
                                        for spec in specs)):
                            specs.append(vcs_source)

                            log.warn("Your recipe depends on {} at build time (for templates), "
                                    "but you have not listed it as a build dependency.  Doing "
                                    "so for this build.")
                        else:
                            raise ValueError("Your recipe uses mercurial in build, but mercurial"
                                            " does not yet support Python 3.  Please handle all of "
                                            "your mercurial actions outside of your build script.")
            # Display the name only
            # Version number could be missing due to dependency on source info.
<<<<<<< HEAD
            create_env(config.build_prefix, specs, config=config)
=======
            create_env(config.build_prefix, specs, debug=debug)
>>>>>>> 0181cf36

            if need_source_download:
                # Execute any commands fetching the source (e.g., git) in the _build environment.
                # This makes it possible to provide source fetchers (eg. git, hg, svn) as build
                # dependencies.
                if not config.activate:
                    _old_path = os.environ['PATH']
                    os.environ['PATH'] = prepend_bin_path({'PATH': _old_path},
                                                          config.build_prefix)['PATH']
                try:
                    m, need_source_download, need_reparse_in_env = parse_or_try_download(m,
                                                                    no_download_source=False,
                                                                    force_download=True,
                                                                    config=config)
                    assert not need_source_download, "Source download failed.  Please investigate."
                finally:
                    if not config.activate:
                        os.environ['PATH'] = _old_path
                print("BUILD START:", m.dist())

            if need_reparse_in_env:
                reparse(m, config=config)
                print("BUILD START:", m.dist())

            if m.name() in [i.rsplit('-', 2)[0] for i in linked(config.build_prefix)]:
                print("%s is installed as a build dependency. Removing." %
                    m.name())
                index = get_build_index(config=config, clear_cache=False)
                actions = plan.remove_actions(config.build_prefix, [m.name()], index=index)
                assert not plan.nothing_to_do(actions), actions
                plan.display_actions(actions, index)
                plan.execute_actions(actions, index)

            print("Package:", m.dist())

            # get_dir here might be just work, or it might be one level deeper,
            #    dependening on the source.
            src_dir = source.get_dir(config)
            if isdir(src_dir):
                print("source tree in:", src_dir)
            else:
                print("no source - creating empty work folder")
                os.makedirs(src_dir)

            rm_rf(config.info_dir)
            files1 = prefix_files(prefix=config.build_prefix)
            for pat in m.always_include_files():
                has_matches = False
                for f in set(files1):
                    if fnmatch.fnmatch(f, pat):
                        print("Including in package existing file", f)
                        files1.discard(f)
                        has_matches = True
                if not has_matches:
                    log.warn("Glob %s from always_include_files does not match any files" % pat)
            # Save this for later
            with open(join(config.croot, 'prefix_files.txt'), 'w') as f:
                f.write(u'\n'.join(sorted(list(files1))))
                f.write(u'\n')

            # Use script from recipe?
            script = m.get_value('build/script', None)
            if script:
                if isinstance(script, list):
                    script = '\n'.join(script)

            if isdir(src_dir):
                if on_win:
                    build_file = join(m.path, 'bld.bat')
                    if script:
                        build_file = join(src_dir, 'bld.bat')
                        with open(build_file, 'w') as bf:
                            bf.write(script)
                    import conda_build.windows as windows
                    windows.build(m, build_file, config=config)
                else:
                    build_file = join(m.path, 'build.sh')

                    # There is no sense in trying to run an empty build script.
                    if isfile(build_file) or script:
                        env = environ.get_dict(config=config, m=m, dirty=config.dirty)
                        work_file = join(source.get_dir(config), 'conda_build.sh')
                        if script:
                            with open(work_file, 'w') as bf:
                                bf.write(script)
                        if config.activate:
                            if isfile(build_file):
                                data = open(build_file).read()
                            else:
                                data = open(work_file).read()
                            with open(work_file, 'w') as bf:
                                bf.write("source activate {build_prefix}\n".format(
                                    build_prefix=config.build_prefix))
                                bf.write(data)
                        else:
                            if not isfile(work_file):
                                shutil.copy(build_file, work_file)
                        os.chmod(work_file, 0o766)

                        if isfile(work_file):
                            cmd = [shell_path, '-x', '-e', work_file]
                            # this should raise if any problems occur while building
                            _check_call(cmd, env=env, cwd=src_dir)

        if post in [True, None]:
            if post:
                with open(join(config.croot, 'prefix_files.txt'), 'r') as f:
                    files1 = set(f.read().splitlines())

            get_build_metadata(m, config=config)
            create_post_scripts(m, config=config)
            create_entry_points(m.get_value('build/entry_points'), config=config)
            assert not exists(config.info_dir)
            files2 = prefix_files(prefix=config.build_prefix)

            post_process(sorted(files2 - files1),
                         prefix=config.build_prefix,
                         config=config,
                         preserve_egg_dir=bool(m.get_value('build/preserve_egg_dir')))

            # The post processing may have deleted some files (like easy-install.pth)
            files2 = prefix_files(prefix=config.build_prefix)
            if any(config.meta_dir in join(config.build_prefix, f) for f in
                    files2 - files1):
                sys.exit(indent("""Error: Untracked file(s) %s found in conda-meta directory.
    This error usually comes from using conda in the build script.  Avoid doing this, as it
    can lead to packages that include their dependencies.""" %
                    (tuple(f for f in files2 - files1 if config.meta_dir in
                        join(config.build_prefix, f)),)))
            post_build(m, sorted(files2 - files1),
                       prefix=config.build_prefix,
                       build_python=config.build_python,
                       croot=config.croot)
            create_info_files(m, sorted(files2 - files1), config=config,
                              prefix=config.build_prefix)
            if m.get_value('build/noarch_python'):
                import conda_build.noarch_python as noarch_python
                noarch_python.transform(m, sorted(files2 - files1), config.build_prefix)

            files3 = prefix_files(prefix=config.build_prefix)
            fix_permissions(files3 - files1, config.build_prefix)

            path = bldpkg_path(m, config)
            t = tarfile.open(path, 'w:bz2')

            def order(f):
                # we don't care about empty files so send them back via 100000
                fsize = os.stat(join(config.build_prefix, f)).st_size or 100000
                # info/* records will be False == 0, others will be 1.
                info_order = int(os.path.dirname(f) != 'info')
                return info_order, fsize

            # add files in order of a) in info directory, b) increasing size so
            # we can access small manifest or json files without decompressing
            # possible large binary or data files
            for f in sorted(files3 - files1, key=order):
                t.add(join(config.build_prefix, f), f)
            t.close()

            print("BUILD END:", m.dist())

            # we're done building, perform some checks
            tarcheck.check_all(path)
            update_index(config.bldpkgs_dir)
        else:
            print("STOPPING BUILD BEFORE POST:", m.dist())

        if config.keep_old_work and len(old_sub_dirs):
            print("Restoring old work directory backup: %s :: %s => %s"
                % (old_WORK_DIR, old_sub_dirs, config.work_dir))
            for old_sub in old_sub_dirs:
                if os.path.exists(os.path.join(config.work_dir, old_sub)):
                    print("Not restoring old source directory %s over new build's version" %
                          (old_sub))
                else:
                    shutil.move(os.path.join(old_WORK_DIR, old_sub), config.work_dir)
            shutil.rmtree(old_WORK_DIR, ignore_errors=True)
    # returning true here says package is OK to test
    return True


<<<<<<< HEAD
def test(m, config, move_broken=True):
=======
def test(m, move_broken=True, activate=True, debug=False):
>>>>>>> 0181cf36
    '''
    Execute any test scripts for the given package.

    :param m: Package's metadata.
    :type m: Metadata
    '''

    with Locked(cc.root_dir):

        # remove from package cache
        rm_pkgs_cache(m.dist())

        tmp_dir = join(config.croot, 'test-tmp_dir')
        rm_rf(tmp_dir)
        if on_win:
            time.sleep(1)  # wait for rm_rf(tmp_dir) to finish before recreating tmp_dir
        os.makedirs(tmp_dir)
        create_files(tmp_dir, m)
        # Make Perl or Python-specific test files
        if m.name().startswith('perl-'):
            pl_files = create_pl_files(tmp_dir, m)
            py_files = False
            lua_files = False
        else:
            py_files = create_py_files(tmp_dir, m)
            pl_files = False
            lua_files = False
        shell_files = create_shell_files(tmp_dir, m)
        if not (py_files or shell_files or pl_files or lua_files):
            print("Nothing to test for:", m.dist())
            return

        print("TEST START:", m.dist())
        rm_rf(config.build_prefix)
        rm_rf(config.test_prefix)

        get_build_metadata(m, config=config)
        specs = ['%s %s %s' % (m.name(), m.version(), m.build_id())]

        # add packages listed in the run environment and test/requires
        specs.extend(ms.spec for ms in m.ms_depends('run'))
        specs += m.get_value('test/requires', [])

        if py_files:
            # as the tests are run by python, ensure that python is installed.
            # (If they already provided python as a run or test requirement,
            #  this won't hurt anything.)
            specs += ['python %s*' % environ.get_py_ver(config)]
        if pl_files:
            # as the tests are run by perl, we need to specify it
            specs += ['perl %s*' % environ.get_perl_ver(config)]
        if lua_files:
            # not sure how this shakes out
            specs += ['lua %s*' % environ.get_lua_ver(config)]

        create_env(config.test_prefix, specs, config=config)

<<<<<<< HEAD
=======
        create_env(config.test_prefix, specs, debug=debug)
>>>>>>> 0181cf36
        env = dict(os.environ.copy())
        env.update(environ.get_dict(config=config, m=m, prefix=config.test_prefix))

        if not config.activate:
            # prepend bin (or Scripts) directory
            env = prepend_bin_path(env, config.test_prefix, prepend_prefix=True)

            if on_win:
                env['PATH'] = config.test_prefix + os.pathsep + env['PATH']

        for varname in 'CONDA_PY', 'CONDA_NPY', 'CONDA_PERL', 'CONDA_LUA':
            env[varname] = str(getattr(config, varname) or '')

        # Python 2 Windows requires that envs variables be string, not unicode
        env = {str(key): str(value) for key, value in env.items()}
        suffix = "bat" if on_win else "sh"
        test_script = join(tmp_dir, "conda_test_runner.{suffix}".format(suffix=suffix))

        with open(test_script, 'w') as tf:
            if config.activate:
                ext = ".bat" if on_win else ""
                tf.write("{source}activate{ext} {test_env}\n".format(source="call " if on_win
                                                                     else "source ",
                                                                     ext=ext,
                                                                     test_env=config.test_prefix))
                tf.write("if errorlevel 1 exit 1\n") if on_win else None
            if py_files:
                tf.write("{python} -s {test_file}\n".format(
                    python=config.test_python,
                    test_file=join(tmp_dir, 'run_test.py')))
                tf.write("if errorlevel 1 exit 1\n") if on_win else None

            if pl_files:
                tf.write("{perl} {test_file}\n".format(
                    python=config.test_perl,
                    test_file=join(tmp_dir, 'run_test.pl')))
                tf.write("if errorlevel 1 exit 1\n") if on_win else None

            if lua_files:
                tf.write("{lua} {test_file}\n".format(
                    python=config.test_perl,
                    test_file=join(tmp_dir, 'run_test.lua')))
                tf.write("if errorlevel 1 exit 1\n") if on_win else None

            if shell_files:
                test_file = join(tmp_dir, 'run_test.' + suffix)
                if on_win:
                    tf.write("call {test_file}\n".format(test_file=test_file))
                    tf.write("if errorlevel 1 exit 1\n")
                else:
                    # TODO: Run the test/commands here instead of in run_test.py
                    tf.write("{shell_path} -x -e {test_file}\n".format(shell_path=shell_path,
                                                                       test_file=test_file))
        if on_win:
            cmd = [env["COMSPEC"], "/d", "/c", test_script]
        else:
            cmd = [shell_path, '-x', '-e', test_script]
        try:
            subprocess.check_call(cmd, env=env, cwd=tmp_dir)
        except subprocess.CalledProcessError:
            tests_failed(m, move_broken=move_broken, broken_dir=config.broken_dir, config=config)

    print("TEST END:", m.dist())


def tests_failed(m, move_broken, broken_dir, config):
    '''
    Causes conda to exit if any of the given package's tests failed.

    :param m: Package's metadata
    :type m: Metadata
    '''
    if not isdir(broken_dir):
        os.makedirs(broken_dir)

    if move_broken:
        shutil.move(bldpkg_path(m, config), join(broken_dir, "%s.tar.bz2" % m.dist()))
    sys.exit("TESTS FAILED: " + m.dist())


def check_external(config):
    if sys.platform.startswith('linux'):
        patchelf = external.find_executable('patchelf')
        if patchelf is None:
            sys.exit("""\
Error:
    Did not find 'patchelf' in: %s
    'patchelf' is necessary for building conda packages on Linux with
    relocatable ELF libraries.  You can install patchelf using conda install
    patchelf.
""" % (os.pathsep.join(external.dir_paths)))


def build_tree(metadata_list, config, check=False, build_only=False, post=False, notest=False,
               need_source_download=True, already_built=None):

    to_build_recursive = []
    metadata_list = deque(metadata_list)
    if not already_built:
        already_built = set()
    while metadata_list:
        # This loop recursively builds dependencies if recipes exist
        if build_only:
            post = False
            notest = True
            config.anaconda_upload = False
        elif post:
            post = True
            notest = True
            config.anaconda_upload = False
        else:
            post = None

        metadata, need_source_download, need_reparse_in_env = metadata_list.popleft()
        recipe_parent_dir = os.path.dirname(metadata.path)
        cwd = None
        if recipe_parent_dir:
            cwd = os.getcwd()
            os.chdir(recipe_parent_dir)
        try:
            ok_to_test = build(metadata, post=post,
                               need_source_download=need_source_download,
                               config=config)
            if not notest and ok_to_test:
                test(metadata, config=config)
        except (NoPackagesFound, Unsatisfiable) as e:
            error_str = str(e)
            # Typically if a conflict is with one of these
            # packages, the other package needs to be rebuilt
            # (e.g., a conflict with 'python 3.5*' and 'x' means
            # 'x' isn't build for Python 3.5 and needs to be
            # rebuilt).
            skip_names = ['python', 'r']
            # add the failed one back in
            add_recipes = [metadata.path]
            for line in error_str.splitlines():
                if not line.startswith('  - '):
                    continue
                pkg = line.lstrip('  - ').split(' -> ')[-1]
                pkg = pkg.strip().split(' ')[0]
                if pkg in skip_names:
                    continue
                recipe_glob = glob(pkg + '-[v0-9][0-9.]*')
                if os.path.exists(pkg):
                    recipe_glob.append(pkg)
                if recipe_glob:
                    for recipe_dir in recipe_glob:
                        if pkg in to_build_recursive:
                            sys.exit(str(e))
                        print(error_str)
                        print(("Missing dependency {0}, but found" +
                                " recipe directory, so building " +
                                "{0} first").format(pkg))
                        add_recipes.append(os.path.join(recipe_parent_dir, recipe_dir))
                        to_build_recursive.append(pkg)
                else:
                    raise
            metadata_list.extendleft([render_recipe(add_recipe, config=config)
                                      for add_recipe in add_recipes])
        finally:
            if cwd:
                os.chdir(cwd)

        # outputs message, or does upload, depending on value of args.anaconda_upload
        output_file = bldpkg_path(metadata, config=config)
        handle_anaconda_upload(output_file, config=config)

        already_built.add(output_file)


def handle_anaconda_upload(path, config):
    import subprocess
    from conda_build.os_utils.external import find_executable

    upload = False
    # this is the default, for no explicit argument.
    # remember that anaconda_upload takes defaults from condarc
    if config.anaconda_upload is None:
        pass
    # rc file has uploading explicitly turned off
    elif config.anaconda_upload is False:
        print("# Automatic uploading is disabled")
    else:
        upload = True

    if config.token or config.user:
        upload = True

    no_upload_message = """\
# If you want to upload this package to anaconda.org later, type:
#
# $ anaconda upload %s
#
# To have conda build upload to anaconda.org automatically, use
# $ conda config --set anaconda_upload yes
""" % path
    if not upload:
        print(no_upload_message)
        return

    anaconda = find_executable('anaconda')
    if anaconda is None:
        print(no_upload_message)
        sys.exit('''
Error: cannot locate anaconda command (required for upload)
# Try:
# $ conda install anaconda-client
''')
    print("Uploading to anaconda.org")
    cmd = [anaconda, ]

    if config.token:
        cmd.extend(['--token', config.token])
    cmd.append('upload')
    if config.user:
        cmd.extend(['--user', config.user])
    cmd.append(path)
    try:
        subprocess.call(cmd)
    except:
        print(no_upload_message)
        raise<|MERGE_RESOLUTION|>--- conflicted
+++ resolved
@@ -338,15 +338,11 @@
                      prepend=not config.override_channels)
 
 
-<<<<<<< HEAD
 def create_env(prefix, specs, config, clear_cache=True):
-=======
-def create_env(prefix, specs, clear_cache=True, debug=False):
->>>>>>> 0181cf36
     '''
     Create a conda envrionment for the given prefix and specs.
     '''
-    if not debug:
+    if not config.debug:
         # This squelches a ton of conda output that is not hugely relevant
         logging.getLogger("conda.install").setLevel(logging.ERROR)
         logging.getLogger("fetch").setLevel(logging.WARN)
@@ -377,11 +373,7 @@
         cc.pkgs_dirs = cc.pkgs_dirs[:1]
         actions = plan.install_actions(prefix, index, specs)
         plan.display_actions(actions, index)
-<<<<<<< HEAD
-        plan.execute_actions(actions, index, verbose=config.verbose)
-=======
-        plan.execute_actions(actions, index, verbose=debug)
->>>>>>> 0181cf36
+        plan.execute_actions(actions, index, verbose=config.debug)
 
         os.environ['PATH'] = old_path
 
@@ -429,13 +421,7 @@
     plan.execute_plan(rmplan)
 
 
-<<<<<<< HEAD
 def build(m, config, post=None, need_source_download=True, need_reparse_in_env=False):
-=======
-def build(m, post=None, include_recipe=True, keep_old_work=False,
-          need_source_download=True, need_reparse_in_env=False,
-          verbose=True, dirty=False, activate=True, debug=False):
->>>>>>> 0181cf36
     '''
     Build the package with the specified metadata.
 
@@ -512,11 +498,7 @@
                                             "your mercurial actions outside of your build script.")
             # Display the name only
             # Version number could be missing due to dependency on source info.
-<<<<<<< HEAD
             create_env(config.build_prefix, specs, config=config)
-=======
-            create_env(config.build_prefix, specs, debug=debug)
->>>>>>> 0181cf36
 
             if need_source_download:
                 # Execute any commands fetching the source (e.g., git) in the _build environment.
@@ -698,11 +680,7 @@
     return True
 
 
-<<<<<<< HEAD
 def test(m, config, move_broken=True):
-=======
-def test(m, move_broken=True, activate=True, debug=False):
->>>>>>> 0181cf36
     '''
     Execute any test scripts for the given package.
 
@@ -760,10 +738,6 @@
 
         create_env(config.test_prefix, specs, config=config)
 
-<<<<<<< HEAD
-=======
-        create_env(config.test_prefix, specs, debug=debug)
->>>>>>> 0181cf36
         env = dict(os.environ.copy())
         env.update(environ.get_dict(config=config, m=m, prefix=config.test_prefix))
 
