'''
Module that does most of the heavy lifting for the ``conda build`` command.
'''
from __future__ import absolute_import, division, print_function

from collections import deque
import io
import fnmatch
from glob import glob
import json
import logging
import mmap
import os
from os.path import exists, isdir, isfile, islink, join
import shutil
import stat
import subprocess
import sys
import tarfile

# this one is some strange error that requests raises: "LookupError: unknown encoding: idna"
#    http://stackoverflow.com/a/13057751/1170370
import encodings.idna  # noqa

import filelock

import conda.config as cc
import conda.plan as plan
from conda.api import get_index
from conda.compat import PY3, TemporaryDirectory
from conda.fetch import fetch_index
from conda.install import prefix_placeholder, linked, symlink_conda
from conda.utils import url_path
from conda.resolve import Resolve, MatchSpec, NoPackagesFound, Unsatisfiable

from conda_build import __version__
from conda_build import environ, source, tarcheck
from conda_build.render import (parse_or_try_download, output_yaml, bldpkg_path,
                                render_recipe, reparse)
import conda_build.os_utils.external as external
from conda_build.post import (post_process, post_build,
                              fix_permissions, get_build_metadata)
from conda_build.scripts import create_entry_points, prepend_bin_path
from conda_build.utils import (rm_rf, _check_call, copy_into, on_win, get_build_folders,
                               silence_loggers)
from conda_build.index import update_index
from conda_build.create_test import (create_files, create_shell_files,
                                     create_py_files, create_pl_files)
from conda_build.exceptions import indent
from conda_build.features import feature_list

# this is to compensate for a requests idna encoding error.  Conda is a better place to fix,
#    eventually.
import encodings.idna  # NOQA

if 'bsd' in sys.platform:
    shell_path = '/bin/sh'
else:
    shell_path = '/bin/bash'

log = logging.getLogger(__file__)


def prefix_files(prefix):
    '''
    Returns a set of all files in prefix.
    '''
    res = set()
    for root, dirs, files in os.walk(prefix):
        for fn in files:
            res.add(join(root, fn)[len(prefix) + 1:])
        for dn in dirs:
            path = join(root, dn)
            if islink(path):
                res.add(path[len(prefix) + 1:])
    return res


def create_post_scripts(m, config):
    '''
    Create scripts to run after build step
    '''
    recipe_dir = m.path
    ext = '.bat' if on_win else '.sh'
    for tp in 'pre-link', 'post-link', 'pre-unlink':
        src = join(recipe_dir, tp + ext)
        if not isfile(src):
            continue
        dst_dir = join(config.build_prefix,
                       'Scripts' if on_win else 'bin')
        if not isdir(dst_dir):
            os.makedirs(dst_dir, int('755', 8))
        dst = join(dst_dir, '.%s-%s%s' % (m.name(), tp, ext))
        copy_into(src, dst, config)
        os.chmod(dst, int('755', 8))


def have_prefix_files(files, prefix):
    '''
    Yields files that contain the current prefix in them, and modifies them
    to replace the prefix with a placeholder.

    :param files: Filenames to check for instances of prefix
    :type files: list of tuples containing strings (prefix, mode, filename)
    '''
    prefix_bytes = prefix.encode('utf-8')
    prefix_placeholder_bytes = prefix_placeholder.encode('utf-8')
    if on_win:
        forward_slash_prefix = prefix.replace('\\', '/')
        forward_slash_prefix_bytes = forward_slash_prefix.encode('utf-8')
        double_backslash_prefix = prefix.replace('\\', '\\\\')
        double_backslash_prefix_bytes = double_backslash_prefix.encode('utf-8')

    for f in files:
        if f.endswith(('.pyc', '.pyo', '.a')):
            continue
        path = join(prefix, f)
        if isdir(path):
            continue
        if sys.platform != 'darwin' and islink(path):
            # OSX does not allow hard-linking symbolic links, so we cannot
            # skip symbolic links (as we can on Linux)
            continue

        # dont try to mmap an empty file
        if os.stat(path).st_size == 0:
            continue

        fi = open(path, 'rb+')
        mm = mmap.mmap(fi.fileno(), 0)

        mode = 'binary' if mm.find(b'\x00') != -1 else 'text'
        if mode == 'text':
            if not on_win and mm.find(prefix_bytes) != -1:
                # Use the placeholder for maximal backwards compatibility, and
                # to minimize the occurrences of usernames appearing in built
                # packages.
                rewrite_file_with_new_prefix(path, mm[:], prefix_bytes, prefix_placeholder_bytes)
                mm.close() and fi.close()
                fi = open(path, 'rb+')
                mm = mmap.mmap(fi.fileno(), 0)
        if mm.find(prefix_bytes) != -1:
            yield (prefix, mode, f)
        if on_win and mm.find(forward_slash_prefix_bytes) != -1:
            # some windows libraries use unix-style path separators
            yield (forward_slash_prefix, mode, f)
        elif on_win and mm.find(double_backslash_prefix_bytes) != -1:
            # some windows libraries have double backslashes as escaping
            yield (double_backslash_prefix, mode, f)
        if mm.find(prefix_placeholder_bytes) != -1:
            yield (prefix_placeholder, mode, f)
        mm.close() and fi.close()


def rewrite_file_with_new_prefix(path, data, old_prefix, new_prefix):
    # Old and new prefix should be bytes

    st = os.stat(path)
    data = data.replace(old_prefix, new_prefix)
    # Save as
    with open(path, 'wb') as fo:
        fo.write(data)
    os.chmod(path, stat.S_IMODE(st.st_mode) | stat.S_IWUSR)  # chmod u+w
    return data


def get_run_dists(m, config):
    prefix = join(cc.envs_dirs[0], '_run')
    rm_rf(prefix)
    create_env(prefix, [ms.spec for ms in m.ms_depends('run')], config=config)
    return sorted(linked(prefix))


def create_info_files(m, files, config, prefix):
    '''
    Creates the metadata files that will be stored in the built package.

    :param m: Package metadata
    :type m: Metadata
    :param files: Paths to files to include in package
    :type files: list of str
    :param include_recipe: Whether or not to include the recipe (True by default)
    :type include_recipe: bool
    '''
    if not isdir(config.info_dir):
        os.makedirs(config.info_dir)
    if config.include_recipe and m.include_recipe() and bool(m.path):
        recipe_dir = join(config.info_dir, 'recipe')
        os.makedirs(recipe_dir)

        for fn in os.listdir(m.path):
            if fn.startswith('.'):
                continue
            src_path = join(m.path, fn)
            dst_path = join(recipe_dir, fn)
            copy_into(src_path, dst_path, config=config)

        # store the rendered meta.yaml file, plus information about where it came from
        #    and what version of conda-build created it
        original_recipe = os.path.join(m.path, 'meta.yaml')
        rendered = output_yaml(m)
        if not open(original_recipe).read() == rendered:
            with open(join(recipe_dir, "meta.yaml"), 'w') as f:
                f.write("# This file created by conda-build {}\n".format(__version__))
                f.write("# meta.yaml template originally from:\n")
                f.write("# " + source.get_repository_info(m.path) + "\n")
                f.write("# ------------------------------------------------\n\n")
                f.write(rendered)
            copy_into(original_recipe, os.path.join(recipe_dir, 'meta.yaml.template'),
                      config=config)

    license_file = m.get_value('about/license_file')
    if license_file:
        copy_into(join(source.get_dir(config), license_file),
                        join(config.info_dir, 'LICENSE.txt'), config)

    readme = m.get_value('about/readme')
    if readme:
        src = join(config.work_dir, readme)
        if not isfile(src):
            sys.exit("Error: no readme file: %s" % readme)
        dst = join(config.info_dir, readme)
        copy_into(src, dst, config)
        if os.path.split(readme)[1] not in {"README.md", "README.rst", "README"}:
            print("WARNING: anaconda.org only recognizes about/readme "
                  "as README.md and README.rst", file=sys.stderr)

    info_index = m.info_index()
    pin_depends = m.get_value('build/pin_depends')
    if pin_depends:
        dists = get_run_dists(m, config=config)
        with open(join(config.info_dir, 'requires'), 'w') as fo:
            fo.write("""\
# This file as created when building:
#
#     %s.tar.bz2  (on '%s')
#
# It can be used to create the runtime environment of this package using:
# $ conda create --name <env> --file <this file>
""" % (m.dist(), cc.subdir))
            for dist in sorted(dists + [m.dist()]):
                fo.write('%s\n' % '='.join(dist.split('::', 1)[-1].rsplit('-', 2)))
        if pin_depends == 'strict':
            info_index['depends'] = [' '.join(dist.split('::', 1)[-1].rsplit('-', 2))
                                     for dist in dists]

    # Deal with Python 2 and 3's different json module type reqs
    mode_dict = {'mode': 'w', 'encoding': 'utf-8'} if PY3 else {'mode': 'wb'}
    with open(join(config.info_dir, 'index.json'), **mode_dict) as fo:
        json.dump(info_index, fo, indent=2, sort_keys=True)

    with open(join(config.info_dir, 'about.json'), 'w') as fo:
        d = {}
        for key in ('home', 'dev_url', 'doc_url', 'license_url',
                    'license', 'summary', 'description', 'license_family'):
            value = m.get_value('about/%s' % key)
            if value:
                d[key] = value
        json.dump(d, fo, indent=2, sort_keys=True)

    if on_win:
        # make sure we use '/' path separators in metadata
        files = [_f.replace('\\', '/') for _f in files]

    with open(join(config.info_dir, 'files'), **mode_dict) as fo:
        if m.get_value('build/noarch_python'):
            fo.write('\n')
        else:
            for f in files:
                fo.write(f + '\n')

    files_with_prefix = sorted(have_prefix_files(files, prefix))
    binary_has_prefix_files = m.binary_has_prefix_files()
    text_has_prefix_files = m.has_prefix_files()

    ignore_files = m.ignore_prefix_files()
    if ignore_files:
        # do we have a list of files, or just ignore everything?
        if hasattr(ignore_files, "__iter__"):
            files_with_prefix = [f for f in files_with_prefix if f[2] not in ignore_files]
        else:
            files_with_prefix = []

    if files_with_prefix and not m.get_value('build/noarch_python'):
        if on_win:
            # Paths on Windows can contain spaces, so we need to quote the
            # paths. Fortunately they can't contain quotes, so we don't have
            # to worry about nested quotes.
            fmt_str = '"%s" %s "%s"\n'
        else:
            # Don't do it everywhere because paths on Unix can contain quotes,
            # and we don't have a good method of escaping, and because older
            # versions of conda don't support quotes in has_prefix
            fmt_str = '%s %s %s\n'

        with open(join(config.info_dir, 'has_prefix'), 'w') as fo:
            for pfix, mode, fn in files_with_prefix:
                print("Detected hard-coded path in %s file %s" % (mode, fn))
                fo.write(fmt_str % (pfix, mode, fn))

                if mode == 'binary' and fn in binary_has_prefix_files:
                    binary_has_prefix_files.remove(fn)
                elif mode == 'text' and fn in text_has_prefix_files:
                    text_has_prefix_files.remove(fn)

    # make sure we found all of the files expected
    errstr = ""
    for f in text_has_prefix_files:
        errstr += "Did not detect hard-coded path in %s from has_prefix_files\n" % f
    for f in binary_has_prefix_files:
        errstr += "Did not detect hard-coded path in %s from binary_has_prefix_files\n" % f
    if errstr:
        raise RuntimeError(errstr)

    no_link = m.get_value('build/no_link')
    if no_link:
        if not isinstance(no_link, list):
            no_link = [no_link]
        with open(join(config.info_dir, 'no_link'), 'w') as fo:
            for f in files:
                if any(fnmatch.fnmatch(f, p) for p in no_link):
                    fo.write(f + '\n')

    if m.get_value('source/git_url'):
        with io.open(join(config.info_dir, 'git'), 'w', encoding='utf-8') as fo:
            source.git_info(config, fo)

    if m.get_value('app/icon'):
        copy_into(join(m.path, m.get_value('app/icon')),
                        join(config.info_dir, 'icon.png'),
                  config)


def get_build_index(config, clear_cache=True, arg_channels=None):
    if clear_cache:
        # remove the cache such that a refetch is made,
        # this is necessary because we add the local build repo URL
        fetch_index.cache = {}
    arg_channels = [] if not arg_channels else arg_channels
    # priority: local by croot (can vary), then channels passed as args,
    #     then channels from config.
    return get_index(channel_urls=[url_path(config.croot)] +
                     arg_channels +
                     list(config.channel_urls),
                     prepend=not config.override_channels,
                     # do not use local because we have that above with config.croot
                     use_local=False)


def create_env(prefix, specs, config, clear_cache=True):
    '''
    Create a conda envrionment for the given prefix and specs.
    '''
    if config.debug:
        logging.getLogger("conda").setLevel(logging.DEBUG)
        logging.getLogger("binstar").setLevel(logging.DEBUG)
        logging.getLogger("install").setLevel(logging.DEBUG)
        logging.getLogger("conda.install").setLevel(logging.DEBUG)
        logging.getLogger("fetch").setLevel(logging.DEBUG)
        logging.getLogger("print").setLevel(logging.DEBUG)
        logging.getLogger("progress").setLevel(logging.DEBUG)
        logging.getLogger("dotupdate").setLevel(logging.DEBUG)
        logging.getLogger("stdoutlog").setLevel(logging.DEBUG)
        logging.getLogger("requests").setLevel(logging.DEBUG)
    else:
        silence_loggers(show_warnings_and_errors=True)

    specs = list(specs)
    for feature, value in feature_list:
        if value:
            specs.append('%s@' % feature)

    for d in config.bldpkgs_dirs:
        if not isdir(d):
            os.makedirs(d)
        update_index(d, config)
    if specs:  # Don't waste time if there is nothing to do
        # FIXME: stupid hack to put prefix on PATH so that runtime libs can be found
        old_path = os.environ['PATH']
        os.environ['PATH'] = prepend_bin_path(os.environ.copy(), prefix, True)['PATH']

        index = get_build_index(config=config, clear_cache=True)

        warn_on_old_conda_build(index)

        cc.pkgs_dirs = cc.pkgs_dirs[:1]
        actions = plan.install_actions(prefix, index, specs)
        plan.display_actions(actions, index)
<<<<<<< HEAD
        # lock each pkg folder from specs
        locks = []
        for link_pkg in actions['LINK']:
            pkg = link_pkg.split(" ")[0]
            dirname = os.path.join(cc.root_dir, 'pkgs', pkg)
            if os.path.isdir(dirname):
                locks.append(filelock.SoftFileLock(os.path.join(dirname, ".conda_lock"),
                                                   timeout=config.timeout))
        try:
            for lock in locks:
                lock.acquire(timeout=config.timeout)
            plan.execute_actions(actions, index, verbose=config.debug)
        except:
            raise
        finally:
            for lock in locks:
                lock.release()
=======

        try:
            plan.execute_actions(actions, index, verbose=debug)
        except SystemExit as exc:
            if "too short in" in exc.message and config.prefix_length > 80:
                log.warn("Build prefix failed with prefix length {0}."
                         .format(config.prefix_length))
                log.warn("Error was: ")
                log.warn(exc.message)
                log.warn("One or more of your package dependencies needs to be rebuilt with a "
                         "longer prefix length.")
                log.warn("Falling back to legacy prefix length of 80 characters.")
                log.warn("Your package will not install into prefixes longer than 80 characters.")
                config.prefix_length = 80
                create_env(prefix, specs, clear_cache=clear_cache, debug=debug)
>>>>>>> 72189743

        os.environ['PATH'] = old_path

    # ensure prefix exists, even if empty, i.e. when specs are empty
    if not isdir(prefix):
        os.makedirs(prefix)
    if on_win:
        shell = "cmd.exe"
    else:
        shell = "bash"
    symlink_conda(prefix, sys.prefix, shell)


def warn_on_old_conda_build(index):
    root_linked = linked(cc.root_dir)
    vers_inst = [dist.split('::', 1)[-1].rsplit('-', 2)[1] for dist in root_linked
        if dist.split('::', 1)[-1].rsplit('-', 2)[0] == 'conda-build']
    if not len(vers_inst) == 1:
        print("WARNING: Could not detect installed version of conda-build", file=sys.stderr)
        return
    r = Resolve(index)
    try:
        pkgs = sorted(r.get_pkgs(MatchSpec('conda-build')))
    except NoPackagesFound:
        print("WARNING: Could not find any versions of conda-build in the channels", file=sys.stderr)  # noqa
        return
    if pkgs[-1].version != vers_inst[0]:
        print("""
WARNING: conda-build appears to be out of date. You have version %s but the
latest version is %s. Run

conda update -n root conda-build

to get the latest version.
""" % (vers_inst[0], pkgs[-1].version), file=sys.stderr)


def rm_pkgs_cache(dist):
    '''
    Removes dist from the package cache.
    '''
    cc.pkgs_dirs = cc.pkgs_dirs[:1]
    rmplan = ['RM_FETCHED %s' % dist,
              'RM_EXTRACTED %s' % dist]
    plan.execute_plan(rmplan)


def build(m, config, post=None, need_source_download=True, need_reparse_in_env=False):
    '''
    Build the package with the specified metadata.

    :param m: Package metadata
    :type m: Metadata
    :type post: bool or None. None means run the whole build. True means run
    post only. False means stop just before the post.
    :type keep_old_work: bool: Keep any previous work directory.
    :type need_source_download: bool: if rendering failed to download source
    (due to missing tools), retry here after build env is populated
    '''

    if (m.get_value('build/detect_binary_files_with_prefix') or
            m.binary_has_prefix_files()) and not on_win:
        # We must use a long prefix here as the package will only be
        # installable into prefixes shorter than this one.
        config.use_long_build_prefix = True
    else:
        # In case there are multiple builds in the same process
        config.use_long_build_prefix = False

    if m.skip():
        print("Skipped: The %s recipe defines build/skip for this "
              "configuration." % m.dist())
        return False

    if post in [False, None]:
        print("Removing old build environment")
        print("BUILD START:", m.dist())
        if m.uses_jinja and (need_source_download or need_reparse_in_env):
            print("    (actual version deferred until further download or env creation)")

        specs = [ms.spec for ms in m.ms_depends('build')]
        if config.activate:
            # If we activate the build envrionment, we need to be sure that we
            #    have the appropriate VCS available in the environment.  People
            #    are not used to explicitly listing it in recipes, though.
            #    We add it for them here, but warn them about it.
            vcs_source = m.uses_vcs_in_build
            if vcs_source and vcs_source not in specs:
                vcs_executable = "hg" if vcs_source == "mercurial" else vcs_source
                has_vcs_available = os.path.isfile(external.find_executable(vcs_executable,
                                                                    config.build_prefix) or "")
                if not has_vcs_available:
                    if (vcs_source != "mercurial" or
                            not any(spec.startswith('python') and "3." in spec
                                    for spec in specs)):
                        specs.append(vcs_source)

                        log.warn("Your recipe depends on {} at build time (for templates), "
                                "but you have not listed it as a build dependency.  Doing "
                                "so for this build.")
                    else:
                        raise ValueError("Your recipe uses mercurial in build, but mercurial"
                                        " does not yet support Python 3.  Please handle all of "
                                        "your mercurial actions outside of your build script.")
        # Display the name only
        # Version number could be missing due to dependency on source info.
        create_env(config.build_prefix, specs, config=config)

        if need_source_download:
            # Execute any commands fetching the source (e.g., git) in the _build environment.
            # This makes it possible to provide source fetchers (eg. git, hg, svn) as build
            # dependencies.
            if not config.activate:
                _old_path = os.environ['PATH']
                os.environ['PATH'] = prepend_bin_path({'PATH': _old_path},
                                                        config.build_prefix)['PATH']
            try:
                m, need_source_download, need_reparse_in_env = parse_or_try_download(m,
                                                                no_download_source=False,
                                                                force_download=True,
                                                                config=config)
                assert not need_source_download, "Source download failed.  Please investigate."
            finally:
                if not config.activate:
                    os.environ['PATH'] = _old_path
            print("BUILD START:", m.dist())

        if need_reparse_in_env:
            reparse(m, config=config)
            print("BUILD START:", m.dist())

            if m.name() in [i.rsplit('-', 2)[0] for i in linked(config.build_prefix)]:
                print("%s is installed as a build dependency. Removing." %
                    m.name())
                index = get_build_index(config=config, clear_cache=False)
                actions = plan.remove_actions(config.build_prefix, [m.name()], index=index)
                assert not plan.nothing_to_do(actions), actions
                plan.display_actions(actions, index)
                plan.execute_actions(actions, index)

            print("Package:", m.dist())

        with filelock.SoftFileLock(join(config.build_folder, ".conda_lock"),
                                   timeout=config.timeout):
            # get_dir here might be just work, or it might be one level deeper,
            #    dependening on the source.
            src_dir = source.get_dir(config)
            if isdir(src_dir):
                print("source tree in:", src_dir)
            else:
                print("no source - creating empty work folder")
                os.makedirs(src_dir)

            rm_rf(config.info_dir)
            files1 = prefix_files(prefix=config.build_prefix)
            for pat in m.always_include_files():
                has_matches = False
                for f in set(files1):
                    if fnmatch.fnmatch(f, pat):
                        print("Including in package existing file", f)
                        files1.discard(f)
                        has_matches = True
                if not has_matches:
                    log.warn("Glob %s from always_include_files does not match any files" % pat)
            # Save this for later
            with open(join(config.croot, 'prefix_files.txt'), 'w') as f:
                f.write(u'\n'.join(sorted(list(files1))))
                f.write(u'\n')

            # Use script from recipe?
            script = m.get_value('build/script', None)
            if script:
                if isinstance(script, list):
                    script = '\n'.join(script)

            if isdir(src_dir):
                if on_win:
                    build_file = join(m.path, 'bld.bat')
                    if script:
                        build_file = join(src_dir, 'bld.bat')
                        with open(build_file, 'w') as bf:
                            bf.write(script)
                    import conda_build.windows as windows
                    windows.build(m, build_file, config=config)
                else:
                    build_file = join(m.path, 'build.sh')

                    # There is no sense in trying to run an empty build script.
                    if isfile(build_file) or script:
                        env = environ.get_dict(config=config, m=m, dirty=config.dirty)
                        work_file = join(source.get_dir(config), 'conda_build.sh')
                        if script:
                            with open(work_file, 'w') as bf:
                                bf.write(script)
                        if config.activate:
                            if isfile(build_file):
                                data = open(build_file).read()
                            else:
                                data = open(work_file).read()
                            with open(work_file, 'w') as bf:
                                bf.write("source activate {build_prefix} &> /dev/null\n".format(
                                    build_prefix=config.build_prefix))
                                bf.write(data)
                        else:
                            if not isfile(work_file):
                                copy_into(build_file, work_file, config)
                        os.chmod(work_file, 0o766)

                        if isfile(work_file):
                            cmd = [shell_path, '-x', '-e', work_file]
                            # this should raise if any problems occur while building
                            _check_call(cmd, env=env, cwd=src_dir)

        if post in [True, None]:
            if post:
                with open(join(config.croot, 'prefix_files.txt'), 'r') as f:
                    files1 = set(f.read().splitlines())

            get_build_metadata(m, config=config)
            create_post_scripts(m, config=config)
            create_entry_points(m.get_value('build/entry_points'), config=config)
            assert not exists(config.info_dir)
            files2 = prefix_files(prefix=config.build_prefix)

            post_process(sorted(files2 - files1),
                         prefix=config.build_prefix,
                         config=config,
                         preserve_egg_dir=bool(m.get_value('build/preserve_egg_dir')))

            # The post processing may have deleted some files (like easy-install.pth)
            files2 = prefix_files(prefix=config.build_prefix)
            if any(config.meta_dir in join(config.build_prefix, f) for f in
                    files2 - files1):
                meta_files = (tuple(f for f in files2 - files1 if config.meta_dir in
                        join(config.build_prefix, f)),)
                sys.exit(indent("""Error: Untracked file(s) %s found in conda-meta directory.
    This error usually comes from using conda in the build script.  Avoid doing this, as it
    can lead to packages that include their dependencies.""" % meta_files))
            post_build(m, sorted(files2 - files1),
                       prefix=config.build_prefix,
                       build_python=config.build_python,
                       croot=config.croot)
            create_info_files(m, sorted(files2 - files1), config=config,
                              prefix=config.build_prefix)
            if m.get_value('build/noarch_python'):
                import conda_build.noarch_python as noarch_python
                noarch_python.transform(m, sorted(files2 - files1), config.build_prefix)

            files3 = prefix_files(prefix=config.build_prefix)
            fix_permissions(files3 - files1, config.build_prefix)

            path = bldpkg_path(m, config)

            # lock the output directory while we build this file
            # create the tarball in a temporary directory to minimize lock time
            with TemporaryDirectory() as tmp:
                tmp_path = os.path.join(tmp, os.path.basename(path))
                t = tarfile.open(tmp_path, 'w:bz2')

                def order(f):
                    # we don't care about empty files so send them back via 100000
                    fsize = os.stat(join(config.build_prefix, f)).st_size or 100000
                    # info/* records will be False == 0, others will be 1.
                    info_order = int(os.path.dirname(f) != 'info')
                    return info_order, fsize

                # add files in order of a) in info directory, b) increasing size so
                # we can access small manifest or json files without decompressing
                # possible large binary or data files
                for f in sorted(files3 - files1, key=order):
                    t.add(join(config.build_prefix, f), f)
                t.close()

                # we're done building, perform some checks
                tarcheck.check_all(tmp_path)

                copy_into(tmp_path, path, config=config)
            update_index(config.bldpkgs_dir, config)

        else:
            print("STOPPING BUILD BEFORE POST:", m.dist())

    # returning true here says package is OK to test
    return True


def test(m, config, move_broken=True):
    '''
    Execute any test scripts for the given package.

    :param m: Package's metadata.
    :type m: Metadata
    '''

    with filelock.SoftFileLock(join(config.build_folder, ".conda_lock"), timeout=config.timeout):

        # remove from package cache
        rm_pkgs_cache(m.dist())

        tmp_dir = config.test_dir
        if not isdir(tmp_dir):
            os.makedirs(tmp_dir)
        create_files(tmp_dir, m, config)
        # Make Perl or Python-specific test files
        if m.name().startswith('perl-'):
            pl_files = create_pl_files(tmp_dir, m)
            py_files = False
            lua_files = False
        else:
            py_files = create_py_files(tmp_dir, m)
            pl_files = False
            lua_files = False
        shell_files = create_shell_files(tmp_dir, m, config)
        if not (py_files or shell_files or pl_files or lua_files):
            print("Nothing to test for:", m.dist())
            return

        print("TEST START:", m.dist())

        get_build_metadata(m, config=config)
        specs = ['%s %s %s' % (m.name(), m.version(), m.build_id())]

        # add packages listed in the run environment and test/requires
        specs.extend(ms.spec for ms in m.ms_depends('run'))
        specs += m.get_value('test/requires', [])

        if py_files:
            # as the tests are run by python, ensure that python is installed.
            # (If they already provided python as a run or test requirement,
            #  this won't hurt anything.)
            specs += ['python %s*' % environ.get_py_ver(config)]
        if pl_files:
            # as the tests are run by perl, we need to specify it
            specs += ['perl %s*' % environ.get_perl_ver(config)]
        if lua_files:
            # not sure how this shakes out
            specs += ['lua %s*' % environ.get_lua_ver(config)]

        create_env(config.test_prefix, specs, config=config)

        env = dict(os.environ.copy())
        env.update(environ.get_dict(config=config, m=m, prefix=config.test_prefix))

        if not config.activate:
            # prepend bin (or Scripts) directory
            env = prepend_bin_path(env, config.test_prefix, prepend_prefix=True)

            if on_win:
                env['PATH'] = config.test_prefix + os.pathsep + env['PATH']

        for varname in 'CONDA_PY', 'CONDA_NPY', 'CONDA_PERL', 'CONDA_LUA':
            env[varname] = str(getattr(config, varname) or '')

        # Python 2 Windows requires that envs variables be string, not unicode
        env = {str(key): str(value) for key, value in env.items()}
        suffix = "bat" if on_win else "sh"
        test_script = join(tmp_dir, "conda_test_runner.{suffix}".format(suffix=suffix))

        with open(test_script, 'w') as tf:
            if config.activate:
                ext = ".bat" if on_win else ""
                tf.write("{source} activate{ext} {test_env}\n".format(source="call" if on_win
                                                                     else "source",
                                                                     ext=ext,
                                                                     test_env=config.test_prefix))
                tf.write("if errorlevel 1 exit 1\n") if on_win else None
            if py_files:
                tf.write("{python} -s {test_file}\n".format(
                    python=config.test_python,
                    test_file=join(tmp_dir, 'run_test.py')))
                tf.write("if errorlevel 1 exit 1\n") if on_win else None

            if pl_files:
                tf.write("{perl} {test_file}\n".format(
                    python=config.test_perl,
                    test_file=join(tmp_dir, 'run_test.pl')))
                tf.write("if errorlevel 1 exit 1\n") if on_win else None

            if lua_files:
                tf.write("{lua} {test_file}\n".format(
                    python=config.test_perl,
                    test_file=join(tmp_dir, 'run_test.lua')))
                tf.write("if errorlevel 1 exit 1\n") if on_win else None

            if shell_files:
                test_file = join(tmp_dir, 'run_test.' + suffix)
                if on_win:
                    tf.write("call {test_file}\n".format(test_file=test_file))
                    tf.write("if errorlevel 1 exit 1\n")
                else:
                    # TODO: Run the test/commands here instead of in run_test.py
                    tf.write("{shell_path} -x -e {test_file}\n".format(shell_path=shell_path,
                                                                       test_file=test_file))
        if on_win:
            cmd = [env["COMSPEC"], "/d", "/c", test_script]
        else:
            cmd = [shell_path, '-x', '-e', test_script]
        try:
            subprocess.check_call(cmd, env=env, cwd=tmp_dir)
        except subprocess.CalledProcessError:
            tests_failed(m, move_broken=move_broken, broken_dir=config.broken_dir, config=config)

    print("TEST END:", m.dist())


def tests_failed(m, move_broken, broken_dir, config):
    '''
    Causes conda to exit if any of the given package's tests failed.

    :param m: Package's metadata
    :type m: Metadata
    '''
    if not isdir(broken_dir):
        os.makedirs(broken_dir)

    if move_broken:
        shutil.move(bldpkg_path(m, config), join(broken_dir, "%s.tar.bz2" % m.dist()))
    sys.exit("TESTS FAILED: " + m.dist())


def check_external(config):
    if sys.platform.startswith('linux'):
        patchelf = external.find_executable('patchelf')
        if patchelf is None:
            sys.exit("""\
Error:
    Did not find 'patchelf' in: %s
    'patchelf' is necessary for building conda packages on Linux with
    relocatable ELF libraries.  You can install patchelf using conda install
    patchelf.
""" % (os.pathsep.join(external.dir_paths)))


def build_tree(metadata_list, config, check=False, build_only=False, post=False, notest=False,
               need_source_download=True, already_built=None):

    to_build_recursive = []
    metadata_list = deque(metadata_list)
    if not already_built:
        already_built = set()
    while metadata_list:
        # This loop recursively builds dependencies if recipes exist
        if build_only:
            post = False
            notest = True
            config.anaconda_upload = False
        elif post:
            post = True
            notest = True
            config.anaconda_upload = False
        else:
            post = None

        metadata, need_source_download, need_reparse_in_env = metadata_list.popleft()
        recipe_parent_dir = os.path.dirname(metadata.path)
        try:
            ok_to_test = build(metadata, post=post,
                               need_source_download=need_source_download,
                               config=config)
            if not notest and ok_to_test:
                test(metadata, config=config)
        except (NoPackagesFound, Unsatisfiable) as e:
            error_str = str(e)
            # Typically if a conflict is with one of these
            # packages, the other package needs to be rebuilt
            # (e.g., a conflict with 'python 3.5*' and 'x' means
            # 'x' isn't build for Python 3.5 and needs to be
            # rebuilt).
            skip_names = ['python', 'r']
            # add the failed one back in
            add_recipes = [metadata.path]
            for line in error_str.splitlines():
                if not line.startswith('  - '):
                    continue
                pkg = line.lstrip('  - ').split(' -> ')[-1]
                pkg = pkg.strip().split(' ')[0]
                if pkg in skip_names:
                    continue
                recipe_glob = glob(os.path.join(recipe_parent_dir, pkg))
                if recipe_glob:
                    for recipe_dir in recipe_glob:
                        if pkg in to_build_recursive:
                            sys.exit(str(e))
                        print(error_str)
                        print(("Missing dependency {0}, but found" +
                                " recipe directory, so building " +
                                "{0} first").format(pkg))
                        add_recipes.append(recipe_dir)
                        to_build_recursive.append(pkg)
                else:
                    raise
            metadata_list.extendleft([render_recipe(add_recipe, config=config)
                                      for add_recipe in add_recipes])

        # outputs message, or does upload, depending on value of args.anaconda_upload
        output_file = bldpkg_path(metadata, config=config)
        handle_anaconda_upload(output_file, config=config)

        already_built.add(output_file)

        if not config.keep_old_work and not config.dirty:
            sys.stderr.write("# --keep-old-work flag not specified.  "
                             "Removing source and build files.\n")
            # build folder is the whole burrito containing envs and source folders
            shutil.rmtree(config.build_folder)


def handle_anaconda_upload(path, config):
    import subprocess
    from conda_build.os_utils.external import find_executable

    upload = False
    # this is the default, for no explicit argument.
    # remember that anaconda_upload takes defaults from condarc
    if config.anaconda_upload is None:
        pass
    # rc file has uploading explicitly turned off
    elif config.anaconda_upload is False:
        print("# Automatic uploading is disabled")
    else:
        upload = True

    if config.token or config.user:
        upload = True

    no_upload_message = """\
# If you want to upload this package to anaconda.org later, type:
#
# $ anaconda upload %s
#
# To have conda build upload to anaconda.org automatically, use
# $ conda config --set anaconda_upload yes
""" % path
    if not upload:
        print(no_upload_message)
        return

    anaconda = find_executable('anaconda')
    if anaconda is None:
        print(no_upload_message)
        sys.exit('''
Error: cannot locate anaconda command (required for upload)
# Try:
# $ conda install anaconda-client
''')
    print("Uploading to anaconda.org")
    cmd = [anaconda, ]

    if config.token:
        cmd.extend(['--token', config.token])
    cmd.append('upload')
    if config.user:
        cmd.extend(['--user', config.user])
    cmd.append(path)
    try:
        subprocess.call(cmd)
    except:
        print(no_upload_message)
        raise


def print_build_intermediate_warning(config):
    print("\n\n")
    print('#' * 84)
    print("Source and build intermediates have been left in " + config.croot + ".")
    build_folders = get_build_folders(config.croot)
    print("There are currently {num_builds} accumulated.".format(num_builds=len(build_folders)))
    print("To remove them, you can run the ```conda build purge``` command")


def clean_build(config, folders=None):
    if not folders:
        folders = get_build_folders(config.croot)
    for folder in folders:
        shutil.rmtree(folder)<|MERGE_RESOLUTION|>--- conflicted
+++ resolved
@@ -386,7 +386,6 @@
         cc.pkgs_dirs = cc.pkgs_dirs[:1]
         actions = plan.install_actions(prefix, index, specs)
         plan.display_actions(actions, index)
-<<<<<<< HEAD
         # lock each pkg folder from specs
         locks = []
         for link_pkg in actions['LINK']:
@@ -398,29 +397,28 @@
         try:
             for lock in locks:
                 lock.acquire(timeout=config.timeout)
-            plan.execute_actions(actions, index, verbose=config.debug)
+            try:
+                plan.execute_actions(actions, index, verbose=config.debug)
+            except SystemExit as exc:
+                if "too short in" in exc.message and config.prefix_length > 80:
+                    log.warn("Build prefix failed with prefix length {0}."
+                            .format(config.prefix_length))
+                    log.warn("Error was: ")
+                    log.warn(exc.message)
+                    log.warn("One or more of your package dependencies needs to be rebuilt with a "
+                            "longer prefix length.")
+                    log.warn("Falling back to legacy prefix length of 80 characters.")
+                    log.warn("Your package will not install into prefixes > 80 characters.")
+                    config.prefix_length = 80
+
+                    for lock in locks:
+                        lock.release()
+                    create_env(prefix, specs, config=config, clear_cache=clear_cache)
         except:
             raise
         finally:
             for lock in locks:
                 lock.release()
-=======
-
-        try:
-            plan.execute_actions(actions, index, verbose=debug)
-        except SystemExit as exc:
-            if "too short in" in exc.message and config.prefix_length > 80:
-                log.warn("Build prefix failed with prefix length {0}."
-                         .format(config.prefix_length))
-                log.warn("Error was: ")
-                log.warn(exc.message)
-                log.warn("One or more of your package dependencies needs to be rebuilt with a "
-                         "longer prefix length.")
-                log.warn("Falling back to legacy prefix length of 80 characters.")
-                log.warn("Your package will not install into prefixes longer than 80 characters.")
-                config.prefix_length = 80
-                create_env(prefix, specs, clear_cache=clear_cache, debug=debug)
->>>>>>> 72189743
 
         os.environ['PATH'] = old_path
 
