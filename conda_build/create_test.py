--- conflicted
+++ resolved
@@ -64,17 +64,12 @@
         if not files:
             raise RuntimeError("Did not find any source_files for test with pattern %s", pattern)
         for f in files:
-<<<<<<< HEAD
-            copy_into(f, f.replace(m.config.work_dir, m.config.test_dir), m.config.timeout,
-                      locking=m.config.locking)
-=======
             try:
-                copy_into(f, f.replace(config.work_dir, config.test_dir), config.timeout,
-                        locking=config.locking)
+                copy_into(f, f.replace(m.config.work_dir, m.config.test_dir), m.config.timeout,
+                        locking=m.config.locking)
             except OSError as e:
                 log = logging.getLogger(__name__)
                 log.warn("Failed to copy {0} into test files.  Error was: {1}".format(f, str(e)))
->>>>>>> 21599673
         for ext in '.pyc', '.pyo':
             for f in get_ext_files(m.config.test_dir, ext):
                 os.remove(f)
@@ -124,31 +119,8 @@
                 name = out_test_script
                 break
 
-<<<<<<< HEAD
-        try:
-            name = 'run_test.py'
-            # the way this works is that each output needs to explicitly define a test script to run
-            #   They do not automatically pick up run_test.*, but can be pointed at that explicitly.
-            for out in m.meta.get('outputs', []):
-                if m.name() == out.get('name'):
-                    out_test_script = out.get('test', {}).get('script', 'no-file')
-                    name = out_test_script if out_test_script.endswith('.py') else 'no-file'
-
-            with open(join(m.path, name)) as fi:
-                fo.write("print('running run_test.py')\n")
-                fo.write("# --- run_test.py (begin) ---\n")
-                fo.write(fi.read())
-                fo.write("# --- run_test.py (end) ---\n")
-            has_tests = True
-        except IOError:
-            fo.write("# no run_test.py exists for this package\n")
-        except AttributeError:
-            fo.write("# tests were not packaged with this module, and cannot be run\n")
-        fo.write("\nprint('===== %s OK =====')\n" % m.dist())
-=======
     test_file = os.path.join(m.path, name)
     out_file = join(dir_path, 'run_test' + ext)
->>>>>>> 21599673
 
     if os.path.isfile(test_file):
         with open(out_file, 'w') as fo:
