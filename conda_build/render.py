--- conflicted
+++ resolved
@@ -273,21 +273,10 @@
 
     elif not metadata.get_section('source'):
         need_source_download = False
-<<<<<<< HEAD
-
     if need_source_download and no_download_source:
         raise ValueError("no_download_source specified, but can't fully render recipe without"
                          " downloading source.  Please fix the recipe, or don't use "
                          "no_download_source.")
-=======
-        need_reparse_in_env = False
-    if not need_reparse_in_env:
-        try:
-            metadata.parse_until_resolved(config=config)
-        except exceptions.UnableToParseMissingSetuptoolsDependencies:
-            need_reparse_in_env = True
-    return metadata, need_source_download, need_reparse_in_env
->>>>>>> 21599673
 
 
 def reparse(metadata, index):
@@ -411,7 +400,6 @@
     if config.set_build_id:
         m.config.compute_build_id(m.name(), reset=reset_build_id)
 
-<<<<<<< HEAD
     if m.needs_source_for_render and (not os.path.isdir(m.config.work_dir) or
                                       len(os.listdir(m.config.work_dir)) == 0):
         try_download(m, no_download_source=no_download_source)
@@ -432,15 +420,6 @@
 
     if expand_output:
         rendered_metadata = expand_outputs(rendered_metadata, index)
-=======
-    m, need_download, need_reparse_in_env = parse_or_try_download(m,
-                                                no_download_source=no_download_source,
-                                                config=config)
-    if need_download and no_download_source:
-        raise ValueError("no_download_source specified, but can't fully render recipe without"
-                         " downloading source.  Please fix the recipe, or don't use "
-                         "no_download_source.")
->>>>>>> 21599673
 
     if need_cleanup:
         utils.rm_rf(recipe_dir)
