from __future__ import absolute_import, division, print_function

from distutils.dir_util import copy_tree
import fnmatch
from locale import getpreferredencoding
import logging
import os
import sys
import shutil
import tarfile
import tempfile
import zipfile
import subprocess
import operator
<<<<<<< HEAD
from os.path import dirname, getmtime, getsize, isdir, join, isfile, abspath
=======
from os.path import dirname, getmtime, getsize, isdir, isfile, join
>>>>>>> 944c8e71
from collections import defaultdict
from distutils.dir_util import copy_tree

from conda.utils import md5_file, unix_path_to_win
from conda.compat import PY3, iteritems

from conda_build.os_utils import external

log = logging.getLogger(__file__)

# elsewhere, kept here for reduced duplication.  NOQA because it is not used in this file.
if sys.platform == 'win32':
    from conda.install import move_to_trash as rm_rf  # NOQA
else:
    from conda.install import rm_rf  # NOQA


def get_recipe_abspath(recipe):
    """resolve recipe dir as absolute path.  If recipe is a tarball rather than a folder,
    extract it and return the extracted directory.

    Returns the absolute path, and a boolean flag that is true if a tarball has been extracted
    and needs cleanup.
    """
    # Don't use byte literals for paths in Python 2
    if not PY3:
        recipe = recipe.decode(getpreferredencoding() or 'utf-8')
    if isfile(recipe):
        if recipe.endswith(('.tar', '.tar.gz', '.tgz', '.tar.bz2')):
            recipe_dir = tempfile.mkdtemp()
            t = tarfile.open(recipe, 'r:*')
            t.extractall(path=recipe_dir)
            t.close()
            need_cleanup = True
        else:
            print("Ignoring non-recipe: %s" % recipe)
            return (None, None)
    else:
        recipe_dir = abspath(recipe)
        need_cleanup = False
    return recipe_dir, need_cleanup


def find_recipe(path):
    """recurse through a folder, locating meta.yaml.  Raises error if more than one is found.

    Returns folder containing meta.yaml, to be built.

    If we have a base level meta.yaml and other supplemental ones, use that first"""
    results = rec_glob(path, ["meta.yaml", "conda.yaml"])
    if len(results) > 1:
        base_recipe = os.path.join(path, "meta.yaml")
        if base_recipe in results:
            return os.path.dirname(base_recipe)
        else:
            raise IOError("More than one meta.yaml files found in %s" % path)
    elif not results:
        raise IOError("No meta.yaml files found in %s" % path)
    return os.path.dirname(results[0])


def copy_into(src, dst, symlinks=False):
    "Copy all the files and directories in src to the directory dst"

    if isdir(src):
        copy_tree(src, dst, preserve_symlinks=symlinks)
    else:
        tocopy = [src]
        for afile in tocopy:
            srcname = os.path.join(src, afile)
            dstname = os.path.join(dst, afile)

<<<<<<< HEAD
        try:
=======
        if os.path.isdir(srcname):
            merge_tree(srcname, dstname)
        else:
>>>>>>> 944c8e71
            shutil.copy2(srcname, dstname)
        except shutil.Error:
            log.debug("skipping {0} - already exists in {1}".format(srcname, dstname))


def merge_tree(src, dst):
    """
    Merge src into dst recursively by copying all files from src into dst.
    Return a list of all files copied.

    Like copy_tree(src, dst), but raises an error if merging the two trees
    would overwrite any files.
    """
    new_files = copy_tree(src, dst, dry_run=True)
    existing = [f for f in new_files if isfile(f)]

    if existing:
        raise IOError("Can't merge {0} into {1}: file exists: "
                      "{2}".format(src, dst, existing[0]))

    return copy_tree(src, dst)


def relative(f, d='lib'):
    assert not f.startswith('/'), f
    assert not d.startswith('/'), d
    d = d.strip('/').split('/')
    if d == ['.']:
        d = []
    f = dirname(f).split('/')
    if f == ['']:
        f = []
    while d and f and d[0] == f[0]:
        d.pop(0)
        f.pop(0)
    return '/'.join(((['..'] * len(f)) if f else ['.']) + d)


def _check_call(args, **kwargs):
    try:
        subprocess.check_call(args, **kwargs)
    except subprocess.CalledProcessError:
        sys.exit('Command failed: %s' % ' '.join(args))


def tar_xf(tarball, dir_path, mode='r:*'):
    if tarball.lower().endswith('.tar.z'):
        uncompress = external.find_executable('uncompress')
        if not uncompress:
            uncompress = external.find_executable('gunzip')
        if not uncompress:
            sys.exit("""\
uncompress (or gunzip) is required to unarchive .z source files.
""")
        subprocess.check_call([uncompress, '-f', tarball])
        tarball = tarball[:-2]
    if not PY3 and tarball.endswith('.tar.xz'):
        unxz = external.find_executable('unxz')
        if not unxz:
            sys.exit("""\
unxz is required to unarchive .xz source files.
""")

        subprocess.check_call([unxz, '-f', '-k', tarball])
        tarball = tarball[:-3]
    t = tarfile.open(tarball, mode)
    t.extractall(path=dir_path)
    t.close()


def unzip(zip_path, dir_path):
    z = zipfile.ZipFile(zip_path)
    for name in z.namelist():
        if name.endswith('/'):
            continue
        path = join(dir_path, *name.split('/'))
        dp = dirname(path)
        if not isdir(dp):
            os.makedirs(dp)
        with open(path, 'wb') as fo:
            fo.write(z.read(name))
    z.close()


def file_info(path):
    return {'size': getsize(path),
            'md5': md5_file(path),
            'mtime': getmtime(path)}

# Taken from toolz


def groupby(key, seq):
    """ Group a collection by a key function
    >>> names = ['Alice', 'Bob', 'Charlie', 'Dan', 'Edith', 'Frank']
    >>> groupby(len, names)  # doctest: +SKIP
    {3: ['Bob', 'Dan'], 5: ['Alice', 'Edith', 'Frank'], 7: ['Charlie']}
    >>> iseven = lambda x: x % 2 == 0
    >>> groupby(iseven, [1, 2, 3, 4, 5, 6, 7, 8])  # doctest: +SKIP
    {False: [1, 3, 5, 7], True: [2, 4, 6, 8]}
    Non-callable keys imply grouping on a member.
    >>> groupby('gender', [{'name': 'Alice', 'gender': 'F'},
    ...                    {'name': 'Bob', 'gender': 'M'},
    ...                    {'name': 'Charlie', 'gender': 'M'}]) # doctest:+SKIP
    {'F': [{'gender': 'F', 'name': 'Alice'}],
     'M': [{'gender': 'M', 'name': 'Bob'},
           {'gender': 'M', 'name': 'Charlie'}]}
    See Also:
        countby
    """
    if not callable(key):
        key = getter(key)
    d = defaultdict(lambda: [].append)
    for item in seq:
        d[key(item)](item)
    rv = {}
    for k, v in iteritems(d):
        rv[k] = v.__self__
    return rv


def getter(index):
    if isinstance(index, list):
        if len(index) == 1:
            index = index[0]
            return lambda x: (x[index],)
        elif index:
            return operator.itemgetter(*index)
        else:
            return lambda x: ()
    else:
        return operator.itemgetter(index)


def comma_join(items):
    """
    Like ', '.join(items) but with and

    Examples:

    >>> comma_join(['a'])
    'a'
    >>> comma_join(['a', 'b'])
    'a and b'
    >>> comma_join(['a', 'b', 'c])
    'a, b, and c'
    """
    return ' and '.join(items) if len(items) <= 2 else ', '.join(items[:-1]) + ', and ' + items[-1]


def safe_print_unicode(*args, **kwargs):
    """
    prints unicode strings to stdout using configurable `errors` handler for
    encoding errors

    :param args: unicode strings to print to stdout
    :param sep: separator (defaults to ' ')
    :param end: ending character (defaults to '\n')
    :param errors: error handler for encoding errors (defaults to 'replace')
    """
    sep = kwargs.pop('sep', u' ')
    end = kwargs.pop('end', u'\n')
    errors = kwargs.pop('errors', 'replace')
    if PY3:
        func = sys.stdout.buffer.write
    else:
        func = sys.stdout.write
    line = sep.join(args) + end
    encoding = sys.stdout.encoding or 'utf8'
    func(line.encode(encoding, errors))


def rec_glob(path, patterns):
    result = []
    for d_f in os.walk(path):
        m = []
        for pattern in patterns:
            m.extend(fnmatch.filter(d_f[2], pattern))
        if m:
            result.extend([os.path.join(d_f[0], f) for f in m])
    return result


def convert_unix_path_to_win(path):
    if external.find_executable('cygpath'):
        cmd = "cygpath -w {0}".format(path)
        if PY3:
            path = subprocess.getoutput(cmd)
        else:
            path = subprocess.check_output(cmd.split()).rstrip().rstrip("\\")

    else:
        path = unix_path_to_win(path)
    return path<|MERGE_RESOLUTION|>--- conflicted
+++ resolved
@@ -12,11 +12,7 @@
 import zipfile
 import subprocess
 import operator
-<<<<<<< HEAD
 from os.path import dirname, getmtime, getsize, isdir, join, isfile, abspath
-=======
-from os.path import dirname, getmtime, getsize, isdir, isfile, join
->>>>>>> 944c8e71
 from collections import defaultdict
 from distutils.dir_util import copy_tree
 
@@ -82,20 +78,14 @@
     "Copy all the files and directories in src to the directory dst"
 
     if isdir(src):
-        copy_tree(src, dst, preserve_symlinks=symlinks)
+            merge_tree(srcname, dstname)
     else:
         tocopy = [src]
         for afile in tocopy:
             srcname = os.path.join(src, afile)
             dstname = os.path.join(dst, afile)
 
-<<<<<<< HEAD
         try:
-=======
-        if os.path.isdir(srcname):
-            merge_tree(srcname, dstname)
-        else:
->>>>>>> 944c8e71
             shutil.copy2(srcname, dstname)
         except shutil.Error:
             log.debug("skipping {0} - already exists in {1}".format(srcname, dstname))
