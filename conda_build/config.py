'''
Module to store conda build settings.
'''
from __future__ import absolute_import, division, print_function

import copy
from collections import namedtuple
import math
import os
from os.path import abspath, expanduser, join
import shutil
import sys
import time

from .conda_interface import root_dir, root_writable
from .conda_interface import binstar_upload
from .variants import get_default_variants
from .conda_interface import cc_platform, cc_conda_build, subdir

<<<<<<< HEAD
from .utils import get_build_folders, rm_rf, trim_empty_keys, get_logger, get_conda_operation_locks
=======
from .utils import get_build_folders, rm_rf, get_conda_operation_locks
>>>>>>> 903e9c4e

on_win = (sys.platform == 'win32')

# Don't "save" an attribute of this module for later, like build_prefix =
# conda_build.config.config.build_prefix, as that won't reflect any mutated
# changes.

conda_build = "conda-build"


def _ensure_dir(path):
    # this can fail in parallel operation, depending on timing.  Just try to make the dir,
    #    but don't bail if fail.
    if not os.path.isdir(path):
        try:
            os.makedirs(path)
        except OSError:
            pass


# we need this to be accessible to the CLI, so it needs to be more static.
DEFAULT_PREFIX_LENGTH = 255

# translate our internal more meaningful subdirs to the ones that conda understands
SUBDIR_ALIASES = {
    'linux-cos5-x86_64': 'linux-64',
    'linux-cos5-x86': 'linux-32',
    'osx-109-x86_64': 'osx-64',
    'win-x86_64': 'win-64',
    'win-x86': 'win-32',
}


Setting = namedtuple("ConfigSetting", "name, default")
DEFAULTS = [Setting('activate', True),
            Setting('anaconda_upload', binstar_upload),
            Setting('channel_urls', []),
            Setting('dirty', False),
            Setting('include_recipe', True),
            Setting('no_download_source', False),
            Setting('override_channels', False),
            Setting('skip_existing', False),
            Setting('token', None),
            Setting('user', None),
            Setting('verbose', True),
            Setting('debug', False),
            Setting('timeout', 90),
            Setting('set_build_id', True),
            Setting('disable_pip', False),
            Setting('output_folder', None),
            Setting('prefix_length_fallback', True),
            Setting('_prefix_length', DEFAULT_PREFIX_LENGTH),
            Setting('long_test_prefix', True),
            Setting('locking', True),
            Setting('max_env_retry', 3),
            Setting('remove_work_dir', True),
            Setting('_host_platform', None),
            Setting('_host_arch', None),
            Setting('has_separate_host_prefix', False),

            Setting('index', None),

            # these are primarily for testing.  They override the native build platform/arch,
            #     which is useful in tests, but makes little sense on actual systems.
            Setting('_platform', None),
            Setting('_arch', None),

            # variants
            Setting('variant_config_files', []),
            Setting('ignore_system_variants', False),
            Setting('hash_length', 7),

            # append/clobber metadata section data (for global usage.  Can also add files to
            #    recipe.)
            Setting('append_sections_file', None),
            Setting('clobber_sections_file', None),
            Setting('bootstrap', None),

            # source provisioning.
            Setting('git_commits_since_tag', 0),

            # pypi upload settings (twine)
            Setting('password', None),
            Setting('sign', False),
            Setting('sign_with', 'gpg'),
            Setting('identity', None),
            Setting('config_file', None),
            Setting('repository', 'pypitest'),

            Setting('ignore_recipe_verify_scripts',
                  cc_conda_build.get('ignore_recipe_verify_scripts', [])),
            Setting('ignore_package_verify_scripts',
                    cc_conda_build.get('ignore_package_verify_scripts', [])),
            Setting('run_recipe_verify_scripts',
                    cc_conda_build.get('run_package_verify_scripts', [])),
            Setting('run_package_verify_scripts',
                    cc_conda_build.get('run_package_verify_scripts', [])),
            ]


class Config(object):
    __file__ = __path__ = __file__
    __package__ = __package__
    __doc__ = __doc__

    def __init__(self, variant=None, **kwargs):
        super(Config, self).__init__()
        # default variant is set in render's distribute_variants
        self.variant = variant or {}
        self.set_keys(**kwargs)

    def _set_attribute_from_kwargs(self, kwargs, attr, default):
        value = kwargs.get(attr, getattr(self, attr) if hasattr(self, attr) else default)
        setattr(self, attr, value)
        if attr in kwargs:
            del kwargs[attr]

    def set_keys(self, **kwargs):
        def env(lang, default):
            version = kwargs.get(lang)
            if not version:
                # Hooray for corner cases.
                if lang == 'python':
                    lang = 'py'
                elif lang == 'numpy':
                    lang = 'npy'
                elif lang == 'r_base':
                    lang = 'r'
                var = 'CONDA_' + lang.upper()
                version = os.getenv(var) if os.getenv(var) else default
            elif isinstance(version, list) and len(version) == 1:
                version = version[0]
            return version

        # this is where we override any variant config files with the legacy CONDA_* vars
        #     or CLI params
        self.variant.update({'perl': env('perl', self.variant.get('perl')),
                             'lua': env('lua', self.variant.get('lua')),
                             'python': env('python', self.variant.get('python')),
                             'numpy': env('numpy', self.variant.get('numpy')),
                             'r_base': env('r_base', self.variant.get('r_base')),
                             })
        trim_empty_keys(self.variant)

        self._build_id = kwargs.get('build_id', getattr(self, '_build_id', ""))
        croot = kwargs.get('croot')
        if croot:
            self._croot = os.path.abspath(os.path.normpath(croot))
        else:
            # set default value (not actually None)
            self._croot = getattr(self, '_croot', None)

        # handle known values better than unknown (allow defaults)
        for value in DEFAULTS:
            self._set_attribute_from_kwargs(kwargs, value.name, value.default)

        # dangle remaining keyword arguments as attributes on this class
        for name, value in kwargs.items():
            setattr(self, name, value)

    @property
    def arch(self):
        """Always the native (build system) arch, except when pretending to be some
        other platform"""
        return self._arch or subdir.split('-')[-1]

    @arch.setter
    def arch(self, value):
        log = get_logger(__name__)
        log.warn("setting build arch.  This is only useful when pretending to be on another "
                 "arch, such as for rendering necessary dependencies on a non-native arch."
                 "  I trust that you know what you're doing.")
        self._arch = str(value)

    @property
    def platform(self):
        """Always the native (build system) OS, except when pretending to be some
        other platform"""
        return self._platform or cc_platform

    @platform.setter
    def platform(self, value):
        log = get_logger(__name__)
        log.warn("setting build platform. This is only useful when "
                "pretending to be on another " "another platform, such as "
                "for rendering necessary dependencies on a non-native "
                "platform. I trust that you know what you're doing.")
        if value == 'noarch':
            raise ValueError("config platform should never be noarch.  Set host_platform instead.")
        self._platform = value

    @property
    def build_subdir(self):
        """Determines channel to download build env packages from.
        Should generally be the native platform.  Does not preclude packages from noarch."""
        return '-'.join((self.platform, self.arch))

    @property
    def host_arch(self):
        return self._host_arch or self.arch

    @host_arch.setter
    def host_arch(self, value):
        self._host_arch = value

    @property
    def noarch(self):
        return self.host_platform == 'noarch'

    def reset_platform(self):
        if not self.platform == cc_platform:
            self.platform = cc_platform

    @property
    def subdir(self):
        return "-".join([self.platform, str(self.arch)])

    @property
    def host_platform(self):
        return self._host_platform or self.platform

    @host_platform.setter
    def host_platform(self, value):
        self._host_platform = value

    @property
    def host_subdir(self):
        if self.host_platform == 'noarch':
            subdir = self.platform
        else:
            subdir = "-".join([self.host_platform, str(self.host_arch)])
        return SUBDIR_ALIASES.get(subdir, subdir)

    @host_subdir.setter
    def host_subdir(self, value):
        value = SUBDIR_ALIASES.get(value, value)
        values = value.rsplit('-', 1)
        self.host_platform = values[0]
        if len(values) > 1:
            self.host_arch = values[1]

    @property
    def is_cross(self):
        return self.build_subdir != self.host_subdir

    @property
    def croot(self):
        """This is where source caches and work folders live"""
        if not self._croot:
            _bld_root_env = os.getenv('CONDA_BLD_PATH')
            _bld_root_rc = cc_conda_build.get('root-dir')
            if _bld_root_env:
                self._croot = abspath(expanduser(_bld_root_env))
            elif _bld_root_rc:
                self._croot = abspath(expanduser(_bld_root_rc))
            elif root_writable:
                self._croot = join(root_dir, 'conda-bld')
            else:
                self._croot = abspath(expanduser('~/conda-bld'))
        return self._croot

    @croot.setter
    def croot(self, croot):
        """Set croot - if None is passed, then the default value will be used"""
        self._croot = croot

    @property
    def build_folder(self):
        """This is the core folder for a given build.
        It has the environments and work directories."""
        return os.path.join(self.croot, self.build_id)

    def _get_python(self, prefix):
        if sys.platform == 'win32':
            if os.path.isfile(os.path.join(prefix, 'python_d.exe')):
                res = join(prefix, 'python_d.exe')
            else:
                res = join(prefix, 'python.exe')
        else:
            res = join(prefix, 'bin/python')
        return res

    def _get_perl(self, prefix):
        if sys.platform == 'win32':
            res = join(prefix, 'Library', 'bin', 'perl.exe')
        else:
            res = join(prefix, 'bin/perl')
        return res

    # TODO: This is probably broken on Windows, but no one has a lua package on windows to test.
    def _get_lua(self, prefix):
        lua_ver = self.variant.get('lua', get_default_variants()[0]['lua'])
        binary_name = "luajit" if (lua_ver and lua_ver[0] == "2") else "lua"
        if sys.platform == 'win32':
            res = join(prefix, 'Library', 'bin', '{}.exe'.format(binary_name))
        else:
            res = join(prefix, 'bin/{}'.format(binary_name))
        return res

    def _get_r(self, prefix):
        if sys.platform == 'win32':
            res = join(prefix, 'Scripts', 'R.exe')
        else:
<<<<<<< HEAD
            res = join(prefix, 'bin', 'R')
        return res
=======
            res = join(prefix, 'bin/R')
        return res

    @property
    def build_id(self):
        """This is a per-build (almost) unique id, consisting of the package being built, and the
        time since the epoch, in ms.  It is appended to build and test prefixes, and used to create
        unique work folders for build and test."""
        return self._build_id
>>>>>>> 903e9c4e

    def compute_build_id(self, package_name, reset=False):
        if self.set_build_id and (not self._build_id or reset):
            assert not os.path.isabs(package_name), ("package name should not be a absolute path, "
                                                     "to preserve croot during path joins")
            build_folders = sorted([os.path.basename(build_folder)
                            for build_folder in get_build_folders(self.croot)
                            if os.path.basename(build_folder).startswith(package_name + "_")])
            if self.dirty and build_folders:
                # Use the most recent build with matching recipe name
                self._build_id = build_folders[-1]
            else:
                old_dir = ""
                if os.listdir(self.work_dir):
                    old_dir = self.work_dir
                # here we uniquely name folders, so that more than one build can happen concurrently
                #    keep 6 decimal places so that prefix < 80 chars
                build_id = package_name + "_" + str(int(time.time() * 1000))
                # important: this is recomputing prefixes and determines where work folders are.
                self._build_id = build_id
                if old_dir:
                    shutil.move(old_dir, self.work_dir)

    @property
    def build_id(self):
        """This is a per-build (almost) unique id, consisting of the package being built, and the
        time since the epoch, in ms.  It is appended to build and test prefixes, and used to create
        unique work folders for build and test."""
        return self._build_id

    @build_id.setter
    def build_id(self, _build_id):
        _build_id = _build_id.rstrip("/").rstrip("\\")
        assert not os.path.isabs(_build_id), ("build_id should not be an absolute path, "
                                              "to preserve croot during path joins")
        self._build_id = _build_id

    @property
    def prefix_length(self):
        return self._prefix_length

    @prefix_length.setter
    def prefix_length(self, length):
        self._prefix_length = length

    @property
    def _short_host_prefix(self):
        return join(self.build_folder, '_h_env')

    @property
    def _long_host_prefix(self):
        placeholder_length = self.prefix_length - len(self._short_host_prefix)
        placeholder = '_placehold'
        repeats = int(math.ceil(placeholder_length / len(placeholder)) + 1)
        placeholder = (self._short_host_prefix + repeats * placeholder)[:self.prefix_length]
        return max(self._short_host_prefix, placeholder)

    @property
    def build_prefix(self):
        """The temporary folder where the build environment is created.  The build env contains
        libraries that may be linked, but only if the host env is not specified.  It is placed on
        PATH."""
        if self.has_separate_host_prefix:
            prefix = join(self.build_folder, '_build_env')
        else:
            prefix = self.host_prefix
        return prefix

    @property
    def host_prefix(self):
        """The temporary folder where the host environment is created.  The host env contains
        libraries that may be linked.  It is not placed on PATH."""
        if on_win:
            return self._short_host_prefix
        return self._long_host_prefix

    @property
    def _short_test_prefix(self):
        return join(self.build_folder, '_test_env')

    def _long_prefix(self, base_prefix):
        placeholder_length = self.prefix_length - len(base_prefix)
        placeholder = '_placehold'
        repeats = int(math.ceil(placeholder_length / len(placeholder)) + 1)
        placeholder = (base_prefix + repeats * placeholder)[:self.prefix_length]
        return max(base_prefix, placeholder)

    @property
    def test_prefix(self):
        """The temporary folder where the test environment is created"""
        if on_win or not self.long_test_prefix:
            return self._short_test_prefix
        return self._long_prefix(self._short_test_prefix)

    @property
    def build_python(self):
        return self.python_bin(self.build_prefix)

    @property
    def host_python(self):
        return self._get_python(self.host_prefix)

    @property
    def test_python(self):
        return self.python_bin(self.test_prefix)

    def python_bin(self, prefix):
        return self._get_python(prefix)

    def perl_bin(self, prefix):
        return self._get_perl(prefix)

    def lua_bin(self, prefix):
        return self._get_lua(prefix)

    def r_bin(self, prefix):
        return self._get_r(prefix)

    @property
    def info_dir(self):
        """Path to the info dir in the build prefix, where recipe metadata is stored"""
        path = join(self.host_prefix, 'info')
        _ensure_dir(path)
        return path

    @property
    def meta_dir(self):
        """Path to the conda-meta dir in the build prefix, where package index json files are
        stored"""
        path = join(self.host_prefix, 'conda-meta')
        _ensure_dir(path)
        return path

    @property
    def broken_dir(self):
        """Where packages that fail the test phase are placed"""
        path = join(self.croot, "broken")
        _ensure_dir(path)
        return path

    @property
    def bldpkgs_dir(self):
        """ Dir where the package is saved. """
        path = join(self.croot, self.host_subdir)
        _ensure_dir(path)
        return path

    @property
    def bldpkgs_dirs(self):
        """ Dirs where previous build packages might be. """
        # The first two *might* be the same, but might not, depending on if this is a cross-compile.
        #     cc.subdir should be the native platform, while self.subdir would be the host platform.
        return {join(self.croot, self.host_subdir), join(self.croot, subdir),
                join(self.croot, "noarch"), }

    @property
    def src_cache(self):
        """Where tarballs and zip files are downloaded and stored"""
        path = join(self.croot, 'src_cache')
        _ensure_dir(path)
        return path

    @property
    def git_cache(self):
        """Where local clones of git sources are stored"""
        path = join(self.croot, 'git_cache')
        _ensure_dir(path)
        return path

    @property
    def hg_cache(self):
        """Where local clones of hg sources are stored"""
        path = join(self.croot, 'hg_cache')
        _ensure_dir(path)
        return path

    @property
    def svn_cache(self):
        """Where local checkouts of svn sources are stored"""
        path = join(self.croot, 'svn_cache')
        _ensure_dir(path)
        return path

    @property
    def work_dir(self):
        """Where the source for the build is extracted/copied to."""
        path = join(self.build_folder, 'work')
        _ensure_dir(path)
        # if os.path.isdir(path):
        #     lst = [fn for fn in os.listdir(path) if not fn.startswith('.')]
        #     if len(lst) == 1:
        #         dir_path = join(path, lst[0])
        #         if os.path.isdir(dir_path):
        #             return dir_path
        return path

    @property
    def test_dir(self):
        """The temporary folder where test files are copied to, and where tests start execution"""
        path = join(self.build_folder, 'test_tmp')
        _ensure_dir(path)
        return path

    def clean(self, remove_folders=True):
        # build folder is the whole burrito containing envs and source folders
        #   It will only exist if we download source, or create a build or test environment
        if remove_folders and not getattr(self, 'dirty'):
            if self.build_id:
                if os.path.isdir(self.build_folder):
                    rm_rf(self.build_folder)
            else:
                for path in [self.work_dir, self.test_dir, self.build_prefix, self.test_prefix]:
                    if os.path.isdir(path):
                        rm_rf(path)
            if os.path.isfile(os.path.join(self.build_folder, 'prefix_files')):
                rm_rf(os.path.join(self.build_folder, 'prefix_files'))

        for lock in get_conda_operation_locks(self):
            rm_rf(lock.lock_file)

    def clean_pkgs(self):
        for folder in self.bldpkgs_dirs:
            rm_rf(folder)

    def copy(self):
        new = copy.copy(self)
        new.variant = copy.deepcopy(self.variant)
        if hasattr(self, 'variants'):
            new.variants = copy.deepcopy(self.variants)
        return new

    # context management - automatic cleanup if self.dirty or self.keep_old_work is not True
    def __enter__(self):
        pass

    def __exit__(self, e_type, e_value, traceback):
        if not getattr(self, 'dirty') and e_type is None:
            get_logger(__name__).info("--dirty flag not specified.  Removing build"
                                      " folder after successful build/test.\n")
            self.clean()


def get_or_merge_config(config, variant=None, **kwargs):
    """Always returns a new object - never changes the config that might be passed in."""
    if not config:
        config = Config(variant=variant)
    else:
        config = config.copy()
    if kwargs:
        config.set_keys(**kwargs)
    if variant:
        config.variant.update(variant)
    return config


# legacy exports for conda
croot = Config().croot<|MERGE_RESOLUTION|>--- conflicted
+++ resolved
@@ -17,11 +17,7 @@
 from .variants import get_default_variants
 from .conda_interface import cc_platform, cc_conda_build, subdir
 
-<<<<<<< HEAD
 from .utils import get_build_folders, rm_rf, trim_empty_keys, get_logger, get_conda_operation_locks
-=======
-from .utils import get_build_folders, rm_rf, get_conda_operation_locks
->>>>>>> 903e9c4e
 
 on_win = (sys.platform == 'win32')
 
@@ -325,20 +321,8 @@
         if sys.platform == 'win32':
             res = join(prefix, 'Scripts', 'R.exe')
         else:
-<<<<<<< HEAD
             res = join(prefix, 'bin', 'R')
         return res
-=======
-            res = join(prefix, 'bin/R')
-        return res
-
-    @property
-    def build_id(self):
-        """This is a per-build (almost) unique id, consisting of the package being built, and the
-        time since the epoch, in ms.  It is appended to build and test prefixes, and used to create
-        unique work folders for build and test."""
-        return self._build_id
->>>>>>> 903e9c4e
 
     def compute_build_id(self, package_name, reset=False):
         if self.set_build_id and (not self._build_id or reset):
