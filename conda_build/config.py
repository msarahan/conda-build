'''
Module to store conda build settings.
'''
from __future__ import absolute_import, division, print_function

import copy
from collections import namedtuple
import math
import os
from os.path import abspath, expanduser, join
import sys
import time

<<<<<<< HEAD
from .conda_interface import root_dir, root_writable, cc
from .conda_interface import binstar_upload
from .variants import get_default_variants
=======
from .conda_interface import root_dir, root_writable, subdir, cc_platform, cc_conda_build
from .conda_interface import string_types, binstar_upload
>>>>>>> 21599673

from .utils import get_build_folders, rm_rf, trim_empty_keys, get_logger

on_win = (sys.platform == 'win32')

# Don't "save" an attribute of this module for later, like build_prefix =
# conda_build.config.config.build_prefix, as that won't reflect any mutated
# changes.

conda_build = "conda-build"


def _ensure_dir(path):
    # this can fail in parallel operation, depending on timing.  Just try to make the dir,
    #    but don't bail if fail.
    if not os.path.isdir(path):
        try:
            os.makedirs(path)
        except OSError:
            pass


# we need this to be accessible to the CLI, so it needs to be more static.
DEFAULT_PREFIX_LENGTH = 255

# translate our internal more meaningful subdirs to the ones that conda understands
SUBDIR_ALIASES = {
    'linux-cos5-x86_64': 'linux-64',
    'linux-cos5-x86': 'linux-32',
    'osx-109-x86_64': 'osx-64',
    'win-x86_64': 'win-64',
    'win-x86': 'win-32',
}

Setting = namedtuple("ConfigSetting", "name, default")
DEFAULTS = [Setting('activate', True),
            Setting('anaconda_upload', binstar_upload),
            Setting('channel_urls', []),
            Setting('dirty', False),
            Setting('include_recipe', True),
            Setting('no_download_source', False),
            Setting('override_channels', False),
            Setting('skip_existing', False),
            Setting('token', None),
            Setting('user', None),
            Setting('verbose', True),
            Setting('debug', False),
            Setting('timeout', 90),
            Setting('set_build_id', True),
            Setting('disable_pip', False),
            Setting('output_folder', None),
            Setting('prefix_length_fallback', True),
            Setting('_prefix_length', DEFAULT_PREFIX_LENGTH),
            Setting('locking', True),
            Setting('max_env_retry', 3),
            Setting('remove_work_dir', True),
            Setting('_host_platform', None),
            Setting('_host_arch', None),
            Setting('has_separate_host_prefix', False),

            Setting('index', None),

            # these are primarily for testing.  They override the native build platform/arch,
            #     which is useful in tests, but makes little sense on actual systems.
            Setting('_platform', None),
            Setting('_arch', None),

            # variants
            Setting('variant_config_files', []),
            Setting('ignore_system_variants', False),
            Setting('hash_length', 7),

            # append/clobber metadata section data (for global usage.  Can also add files to
            #    recipe.)
            Setting('append_sections_file', None),
            Setting('clobber_sections_file', None),
            Setting('bootstrap', None),

            # pypi upload settings (twine)
            Setting('password', None),
            Setting('sign', False),
            Setting('sign_with', 'gpg'),
            Setting('identity', None),
            Setting('config_file', None),
            Setting('repository', 'pypitest'),

            Setting('ignore_recipe_verify_scripts',
                  cc.rc.get('conda-build', {}).get('ignore_recipe_verify_scripts', [])),
            Setting('ignore_package_verify_scripts',
                    cc.rc.get('conda-build', {}).get('ignore_package_verify_scripts', [])),
            Setting('run_recipe_verify_scripts',
                    cc.rc.get('conda-build', {}).get('run_package_verify_scripts', [])),
            Setting('run_package_verify_scripts',
                    cc.rc.get('conda-build', {}).get('run_package_verify_scripts', [])),
            ]


class Config(object):
    __file__ = __path__ = __file__
    __package__ = __package__
    __doc__ = __doc__

    def __init__(self, variant=None, **kwargs):
        super(Config, self).__init__()
        # default variant is set in render's distribute_variants
        self.variant = variant or {}
        self.set_keys(**kwargs)

    def _set_attribute_from_kwargs(self, kwargs, attr, default):
        value = kwargs.get(attr, getattr(self, attr) if hasattr(self, attr) else default)
        setattr(self, attr, value)
        if attr in kwargs:
            del kwargs[attr]

    def set_keys(self, **kwargs):
        def env(lang, default):
            version = kwargs.get(lang)
            if not version:
                # Hooray for corner cases.
                if lang == 'python':
                    lang = 'py'
                elif lang == 'numpy':
                    lang = 'npy'
                elif lang == 'r_base':
                    lang = 'r'
                var = 'CONDA_' + lang.upper()
                version = os.getenv(var) if os.getenv(var) else default
            elif isinstance(version, list) and len(version) == 1:
                version = version[0]
            return version

        # this is where we override any variant config files with the legacy CONDA_* vars
        #     or CLI params
        self.variant.update({'perl': env('perl', self.variant.get('perl')),
                             'lua': env('lua', self.variant.get('lua')),
                             'python': env('python', self.variant.get('python')),
                             'numpy': env('numpy', self.variant.get('numpy')),
                             'r_base': env('r_base', self.variant.get('r_base')),
                             })
        trim_empty_keys(self.variant)

        self._build_id = kwargs.get('build_id', getattr(self, '_build_id', ""))
        croot = kwargs.get('croot')
        if croot:
            self._croot = os.path.abspath(os.path.normpath(croot))
        else:
            # set default value (not actually None)
            self._croot = getattr(self, '_croot', None)

<<<<<<< HEAD
=======
        Setting = namedtuple("ConfigSetting", "name, default")
        values = [Setting('activate', True),
                  Setting('anaconda_upload', binstar_upload),
                  Setting('channel_urls', []),
                  Setting('dirty', False),
                  Setting('include_recipe', True),
                  Setting('no_download_source', False),
                  Setting('override_channels', False),
                  Setting('skip_existing', False),
                  Setting('token', None),
                  Setting('user', None),
                  Setting('verbose', False),
                  Setting('debug', False),
                  Setting('timeout', 90),
                  Setting('arch', subdir.split('-')[-1]),
                  Setting('platform', cc_platform),
                  Setting('set_build_id', True),
                  Setting('disable_pip', False),
                  Setting('output_folder', None),
                  Setting('prefix_length_fallback', True),
                  Setting('_prefix_length', DEFAULT_PREFIX_LENGTH),
                  Setting('long_test_prefix', False),
                  Setting('locking', True),
                  Setting('max_env_retry', 3),
                  Setting('remove_work_dir', True),

                  # pypi upload settings (twine)
                  Setting('password', None),
                  Setting('sign', False),
                  Setting('sign_with', 'gpg'),
                  Setting('identity', None),
                  Setting('config_file', None),
                  Setting('repository', 'pypitest'),

                  Setting('ignore_recipe_verify_scripts',
                          cc_conda_build.get('ignore_recipe_verify_scripts', [])),
                  Setting('ignore_package_verify_scripts',
                          cc_conda_build.get('ignore_package_verify_scripts', [])),
                  Setting('run_recipe_verify_scripts',
                          cc_conda_build.get('run_package_verify_scripts', [])),
                  Setting('run_package_verify_scripts',
                          cc_conda_build.get('run_package_verify_scripts', [])),
                  ]

>>>>>>> 21599673
        # handle known values better than unknown (allow defaults)
        for value in DEFAULTS:
            self._set_attribute_from_kwargs(kwargs, value.name, value.default)

        # dangle remaining keyword arguments as attributes on this class
        for name, value in kwargs.items():
            setattr(self, name, value)

    @property
<<<<<<< HEAD
    def arch(self):
        """Always the native (build system) arch, except when pretending to be some
        other platform"""
        return self._arch or cc.subdir.split('-')[-1]

    @arch.setter
    def arch(self, value):
        log = get_logger(__name__)
        log.warn("setting build arch.  This is only useful when pretending to be on another "
                 "arch, such as for rendering necessary dependencies on a non-native arch."
                 "  I trust that you know what you're doing.")
        self._arch = str(value)

    @property
    def platform(self):
        """Always the native (build system) OS, except when pretending to be some
        other platform"""
        return self._platform or cc.platform

    @platform.setter
    def platform(self, value):
        log = get_logger(__name__)
        log.warn("setting build platform.  This is only useful when pretending to be on another "
                 "platform, such as for rendering necessary dependencies on a non-native platform."
                 "  I trust that you know what you're doing.")
        self._platform = value

    @property
    def build_subdir(self):
        """Determines channel to download build env packages from.
        Should generally be the native platform.  Does not preclude packages from noarch."""
        return '-'.join((self.platform, self.arch))

    @property
    def host_arch(self):
        return self._host_arch or self.arch

    @host_arch.setter
    def host_arch(self, value):
        self._host_arch = value
=======
    def noarch(self):
        return self.platform == 'noarch'

    def reset_platform(self):
        self.platform = cc_platform

    @property
    def subdir(self):
        if self.platform == 'noarch':
            return self.platform
        else:
            return "-".join([self.platform, str(self.arch)])
>>>>>>> 21599673

    @property
    def host_platform(self):
        return self._host_platform or self.platform

    @host_platform.setter
    def host_platform(self, value):
        self._host_platform = value

    @property
    def host_subdir(self):
        subdir = "-".join([self.host_platform, str(self.host_arch)])
        return SUBDIR_ALIASES.get(subdir, subdir)

    @host_subdir.setter
    def host_subdir(self, value):
        value = SUBDIR_ALIASES.get(value, value)
        values = value.split('-')
        self.host_platform = values[0]
        if len(values) > 1:
            self.host_arch = values[1]

    @property
    def is_cross(self):
        return self.build_subdir != self.host_subdir

    @property
    def croot(self):
        """This is where source caches and work folders live"""
        if not self._croot:
            _bld_root_env = os.getenv('CONDA_BLD_PATH')
            _bld_root_rc = cc_conda_build.get('root-dir')
            if _bld_root_env:
                self._croot = abspath(expanduser(_bld_root_env))
            elif _bld_root_rc:
                self._croot = abspath(expanduser(_bld_root_rc))
            elif root_writable:
                self._croot = join(root_dir, 'conda-bld')
            else:
                self._croot = abspath(expanduser('~/conda-bld'))
        return self._croot

    @croot.setter
    def croot(self, croot):
        """Set croot - if None is passed, then the default value will be used"""
        self._croot = croot

    @property
    def build_folder(self):
        """This is the core folder for a given build.
        It has the environments and work directories."""
        return os.path.join(self.croot, self.build_id)

    def _get_python(self, prefix):
        if sys.platform == 'win32':
            if os.path.isfile(os.path.join(prefix, 'python_d.exe')):
                res = join(prefix, 'python_d.exe')
            else:
                res = join(prefix, 'python.exe')
        else:
            res = join(prefix, 'bin/python')
        return res

    def _get_perl(self, prefix):
        if sys.platform == 'win32':
            res = join(prefix, 'perl.exe')
        else:
            res = join(prefix, 'bin/perl')
        return res

    def _get_lua(self, prefix):
        lua_ver = self.variant.get('lua', get_default_variants()[0]['lua'])
        binary_name = "luajit" if (lua_ver and lua_ver[0] == "2") else "lua"
        if sys.platform == 'win32':
            res = join(prefix, '{}.exe'.format(binary_name))
        else:
            res = join(prefix, 'bin/{}'.format(binary_name))
        return res

    def compute_build_id(self, package_name, reset=False):
        if self.set_build_id and (not self._build_id or reset):
            assert not os.path.isabs(package_name), ("package name should not be a absolute path, "
                                                     "to preserve croot during path joins")
            build_folders = sorted([build_folder for build_folder in get_build_folders(self.croot)
                                if package_name in build_folder])

            if self.dirty and build_folders:
                # Use the most recent build with matching recipe name
                self._build_id = build_folders[-1]
            else:
                # here we uniquely name folders, so that more than one build can happen concurrently
                #    keep 6 decimal places so that prefix < 80 chars
                build_id = package_name + "_" + str(int(time.time() * 1000))
                # important: this is recomputing prefixes and determines where work folders are.
                self._build_id = build_id

    @property
    def build_id(self):
        """This is a per-build (almost) unique id, consisting of the package being built, and the
        time since the epoch, in ms.  It is appended to build and test prefixes, and used to create
        unique work folders for build and test."""
        return self._build_id

    @build_id.setter
    def build_id(self, _build_id):
        _build_id = _build_id.rstrip("/").rstrip("\\")
        assert not os.path.isabs(_build_id), ("build_id should not be an absolute path, "
                                              "to preserve croot during path joins")
        self._build_id = _build_id

    @property
    def prefix_length(self):
        return self._prefix_length

    @prefix_length.setter
    def prefix_length(self, length):
        self._prefix_length = length

    @property
    def _short_host_prefix(self):
        return join(self.build_folder, '_h_env')

    @property
<<<<<<< HEAD
    def _long_host_prefix(self):
        placeholder_length = self.prefix_length - len(self._short_host_prefix)
        placeholder = '_placehold'
        repeats = int(math.ceil(placeholder_length / len(placeholder)) + 1)
        placeholder = (self._short_host_prefix + repeats * placeholder)[:self.prefix_length]
        return max(self._short_host_prefix, placeholder)

    @property
    def build_prefix(self):
        """The temporary folder where the build environment is created.  The build env contains
        libraries that may be linked, but only if the host env is not specified.  It is placed on
        PATH."""
        if self.has_separate_host_prefix:
            prefix = join(self.build_folder, '_build_env')
        else:
            prefix = self.host_prefix
        return prefix

    @property
    def host_prefix(self):
        """The temporary folder where the host environment is created.  The host env contains
        libraries that may be linked.  It is not placed on PATH."""
        if on_win:
            return self._short_host_prefix
        return self._long_host_prefix
=======
    def _short_test_prefix(self):
        return join(self.build_folder, '_t_env')

    def _long_prefix(self, base_prefix):
        placeholder_length = self.prefix_length - len(base_prefix)
        placeholder = '_placehold'
        repeats = int(math.ceil(placeholder_length / len(placeholder)) + 1)
        placeholder = (base_prefix + repeats * placeholder)[:self.prefix_length]
        return max(base_prefix, placeholder)

    @property
    def build_prefix(self):
        """The temporary folder where the build environment is created"""
        if on_win:
            return self._short_build_prefix
        return self._long_prefix(self._short_build_prefix)
>>>>>>> 21599673

    @property
    def test_prefix(self):
        """The temporary folder where the test environment is created"""
<<<<<<< HEAD
        return join(self.build_folder, '_test_env')
=======
        if on_win or not self.long_test_prefix:
            return self._short_test_prefix
        return self._long_prefix(self._short_test_prefix)
>>>>>>> 21599673

    @property
    def build_python(self):
        return self.python_bin(self.build_prefix)

    @property
    def host_python(self):
        return self._get_python(self.host_prefix)

    @property
    def test_python(self):
        return self.python_bin(self.test_prefix)

<<<<<<< HEAD
    @property
    def build_perl(self):
        return self._get_perl(self.host_prefix)
=======
    def python_bin(self, prefix):
        return self._get_python(prefix)
>>>>>>> 21599673

    def perl_bin(self, prefix):
        return self._get_perl(prefix)

<<<<<<< HEAD
    @property
    def build_lua(self):
        return self._get_lua(self.host_prefix)

    @property
    def test_lua(self):
        return self._get_lua(self.test_prefix)

    @property
    def info_dir(self):
        path = join(self.host_prefix, 'info')
=======
    def lua_bin(self, prefix):
        return self._get_lua(prefix)

    @property
    def info_dir(self):
        """Path to the info dir in the build prefix, where recipe metadata is stored"""
        path = join(self.build_prefix, 'info')
>>>>>>> 21599673
        _ensure_dir(path)
        return path

    @property
    def meta_dir(self):
<<<<<<< HEAD
        path = join(self.host_prefix, 'conda-meta')
=======
        """Path to the conda-meta dir in the build prefix, where package index json files are
        stored"""
        path = join(self.build_prefix, 'conda-meta')
>>>>>>> 21599673
        _ensure_dir(path)
        return path

    @property
    def broken_dir(self):
        """Where packages that fail the test phase are placed"""
        path = join(self.croot, "broken")
        _ensure_dir(path)
        return path

    @property
    def bldpkgs_dir(self):
        """ Dir where the package is saved. """
        path = join(self.croot, self.host_subdir)
        _ensure_dir(path)
        return path

    @property
    def bldpkgs_dirs(self):
        """ Dirs where previous build packages might be. """
        # The first two *might* be the same, but might not, depending on if this is a cross-compile.
        #     cc.subdir should be the native platform, while self.subdir would be the host platform.
        return {join(self.croot, self.host_subdir), join(self.croot, cc.subdir),
                join(self.croot, "noarch"), }

    @property
    def src_cache(self):
        """Where tarballs and zip files are downloaded and stored"""
        path = join(self.croot, 'src_cache')
        _ensure_dir(path)
        return path

    @property
    def git_cache(self):
        """Where local clones of git sources are stored"""
        path = join(self.croot, 'git_cache')
        _ensure_dir(path)
        return path

    @property
    def hg_cache(self):
        """Where local clones of hg sources are stored"""
        path = join(self.croot, 'hg_cache')
        _ensure_dir(path)
        return path

    @property
    def svn_cache(self):
        """Where local checkouts of svn sources are stored"""
        path = join(self.croot, 'svn_cache')
        _ensure_dir(path)
        return path

    @property
    def work_dir(self):
        """Where the source for the build is extracted/copied to.  If only a single folder is in
        that folder, this function returns that level one deeper."""
        path = join(self.build_folder, 'work')
        _ensure_dir(path)
        if os.path.isdir(path):
            lst = [fn for fn in os.listdir(path) if not fn.startswith('.')]
            if len(lst) == 1:
                dir_path = join(path, lst[0])
                if os.path.isdir(dir_path):
                    return dir_path
        return path

    @property
    def test_dir(self):
        """The temporary folder where test files are copied to, and where tests start execution"""
        path = join(self.build_folder, 'test_tmp')
        _ensure_dir(path)
        return path

    def clean(self):
        # build folder is the whole burrito containing envs and source folders
        #   It will only exist if we download source, or create a build or test environment
        if self.build_id:
            if os.path.isdir(self.build_folder):
                rm_rf(self.build_folder)
        else:
            for path in [self.work_dir, self.test_dir, self.build_prefix, self.test_prefix]:
                if os.path.isdir(path):
                    rm_rf(path)

    def clean_pkgs(self):
        for folder in self.bldpkgs_dirs:
            rm_rf(folder)

    def copy(self):
        new = copy.copy(self)
        new.variant = copy.deepcopy(self.variant)
        return new

    # context management - automatic cleanup if self.dirty or self.keep_old_work is not True
    def __enter__(self):
        pass

    def __exit__(self, e_type, e_value, traceback):
        if not getattr(self, 'dirty') and e_type is None:
            get_logger(__name__).info("--dirty flag not specified.  Removing build"
                                      " folder after successful build/test.\n")
            self.clean()


def get_or_merge_config(config, variant=None, **kwargs):
    if not config:
        config = Config(variant=variant)
    if kwargs:
        config.set_keys(**kwargs)
    if variant:
        config.variant.update(variant)
    return config


# legacy exports for conda
croot = Config().croot<|MERGE_RESOLUTION|>--- conflicted
+++ resolved
@@ -11,14 +11,10 @@
 import sys
 import time
 
-<<<<<<< HEAD
 from .conda_interface import root_dir, root_writable, cc
 from .conda_interface import binstar_upload
 from .variants import get_default_variants
-=======
-from .conda_interface import root_dir, root_writable, subdir, cc_platform, cc_conda_build
-from .conda_interface import string_types, binstar_upload
->>>>>>> 21599673
+from .conda_interface import cc_platform, cc_conda_build
 
 from .utils import get_build_folders, rm_rf, trim_empty_keys, get_logger
 
@@ -52,6 +48,7 @@
     'win-x86_64': 'win-64',
     'win-x86': 'win-32',
 }
+
 
 Setting = namedtuple("ConfigSetting", "name, default")
 DEFAULTS = [Setting('activate', True),
@@ -72,6 +69,7 @@
             Setting('output_folder', None),
             Setting('prefix_length_fallback', True),
             Setting('_prefix_length', DEFAULT_PREFIX_LENGTH),
+            Setting('long_test_prefix', False),
             Setting('locking', True),
             Setting('max_env_retry', 3),
             Setting('remove_work_dir', True),
@@ -168,53 +166,6 @@
             # set default value (not actually None)
             self._croot = getattr(self, '_croot', None)
 
-<<<<<<< HEAD
-=======
-        Setting = namedtuple("ConfigSetting", "name, default")
-        values = [Setting('activate', True),
-                  Setting('anaconda_upload', binstar_upload),
-                  Setting('channel_urls', []),
-                  Setting('dirty', False),
-                  Setting('include_recipe', True),
-                  Setting('no_download_source', False),
-                  Setting('override_channels', False),
-                  Setting('skip_existing', False),
-                  Setting('token', None),
-                  Setting('user', None),
-                  Setting('verbose', False),
-                  Setting('debug', False),
-                  Setting('timeout', 90),
-                  Setting('arch', subdir.split('-')[-1]),
-                  Setting('platform', cc_platform),
-                  Setting('set_build_id', True),
-                  Setting('disable_pip', False),
-                  Setting('output_folder', None),
-                  Setting('prefix_length_fallback', True),
-                  Setting('_prefix_length', DEFAULT_PREFIX_LENGTH),
-                  Setting('long_test_prefix', False),
-                  Setting('locking', True),
-                  Setting('max_env_retry', 3),
-                  Setting('remove_work_dir', True),
-
-                  # pypi upload settings (twine)
-                  Setting('password', None),
-                  Setting('sign', False),
-                  Setting('sign_with', 'gpg'),
-                  Setting('identity', None),
-                  Setting('config_file', None),
-                  Setting('repository', 'pypitest'),
-
-                  Setting('ignore_recipe_verify_scripts',
-                          cc_conda_build.get('ignore_recipe_verify_scripts', [])),
-                  Setting('ignore_package_verify_scripts',
-                          cc_conda_build.get('ignore_package_verify_scripts', [])),
-                  Setting('run_recipe_verify_scripts',
-                          cc_conda_build.get('run_package_verify_scripts', [])),
-                  Setting('run_package_verify_scripts',
-                          cc_conda_build.get('run_package_verify_scripts', [])),
-                  ]
-
->>>>>>> 21599673
         # handle known values better than unknown (allow defaults)
         for value in DEFAULTS:
             self._set_attribute_from_kwargs(kwargs, value.name, value.default)
@@ -224,7 +175,6 @@
             setattr(self, name, value)
 
     @property
-<<<<<<< HEAD
     def arch(self):
         """Always the native (build system) arch, except when pretending to be some
         other platform"""
@@ -265,7 +215,8 @@
     @host_arch.setter
     def host_arch(self, value):
         self._host_arch = value
-=======
+
+    @property
     def noarch(self):
         return self.platform == 'noarch'
 
@@ -278,7 +229,6 @@
             return self.platform
         else:
             return "-".join([self.platform, str(self.arch)])
->>>>>>> 21599673
 
     @property
     def host_platform(self):
@@ -402,7 +352,6 @@
         return join(self.build_folder, '_h_env')
 
     @property
-<<<<<<< HEAD
     def _long_host_prefix(self):
         placeholder_length = self.prefix_length - len(self._short_host_prefix)
         placeholder = '_placehold'
@@ -428,9 +377,10 @@
         if on_win:
             return self._short_host_prefix
         return self._long_host_prefix
-=======
+
+    @property
     def _short_test_prefix(self):
-        return join(self.build_folder, '_t_env')
+        return join(self.build_folder, '_test_env')
 
     def _long_prefix(self, base_prefix):
         placeholder_length = self.prefix_length - len(base_prefix)
@@ -440,23 +390,11 @@
         return max(base_prefix, placeholder)
 
     @property
-    def build_prefix(self):
-        """The temporary folder where the build environment is created"""
-        if on_win:
-            return self._short_build_prefix
-        return self._long_prefix(self._short_build_prefix)
->>>>>>> 21599673
-
-    @property
     def test_prefix(self):
         """The temporary folder where the test environment is created"""
-<<<<<<< HEAD
-        return join(self.build_folder, '_test_env')
-=======
         if on_win or not self.long_test_prefix:
             return self._short_test_prefix
         return self._long_prefix(self._short_test_prefix)
->>>>>>> 21599673
 
     @property
     def build_python(self):
@@ -470,31 +408,12 @@
     def test_python(self):
         return self.python_bin(self.test_prefix)
 
-<<<<<<< HEAD
-    @property
-    def build_perl(self):
-        return self._get_perl(self.host_prefix)
-=======
     def python_bin(self, prefix):
         return self._get_python(prefix)
->>>>>>> 21599673
 
     def perl_bin(self, prefix):
         return self._get_perl(prefix)
 
-<<<<<<< HEAD
-    @property
-    def build_lua(self):
-        return self._get_lua(self.host_prefix)
-
-    @property
-    def test_lua(self):
-        return self._get_lua(self.test_prefix)
-
-    @property
-    def info_dir(self):
-        path = join(self.host_prefix, 'info')
-=======
     def lua_bin(self, prefix):
         return self._get_lua(prefix)
 
@@ -502,19 +421,14 @@
     def info_dir(self):
         """Path to the info dir in the build prefix, where recipe metadata is stored"""
         path = join(self.build_prefix, 'info')
->>>>>>> 21599673
         _ensure_dir(path)
         return path
 
     @property
     def meta_dir(self):
-<<<<<<< HEAD
-        path = join(self.host_prefix, 'conda-meta')
-=======
         """Path to the conda-meta dir in the build prefix, where package index json files are
         stored"""
-        path = join(self.build_prefix, 'conda-meta')
->>>>>>> 21599673
+        path = join(self.host_prefix, 'conda-meta')
         _ensure_dir(path)
         return path
 
