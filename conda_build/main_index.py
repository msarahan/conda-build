from __future__ import absolute_import, division, print_function

import os
from locale import getpreferredencoding
from os.path import abspath

from conda.compat import PY3
from conda.cli.conda_argparse import ArgumentParser

from conda_build.index import update_index


def main():
<<<<<<< HEAD
    p = ArgumentParser(
        description="Update package index metadata files in given directories.")

    p.add_argument(
        'dir',
        help='Directory that contains an index to be updated.',
        nargs='*',
        default=[os.getcwd()],
    )

    p.add_argument(
        '-c', "--check-md5",
        action="store_true",
        help="""Use MD5 values instead of file modification times for determining if a
        package's metadata needs to be updated.""",
    )

    p.add_argument(
        '-f', "--force",
        action="store_true",
        help="Force reading all files.",
    )

    p.add_argument(
        '-q', "--quiet",
        action="store_true",
        help="Don't show any output.",
    )
=======
    p = argparse.ArgumentParser(
        description="Update package index metadata files in given directories")

    p.add_argument('dir',
                   help='Directory that contains an index to be updated.',
                   nargs='*',
                   default=[os.getcwd()])

    p.add_argument('-c', "--check-md5",
                   action="store_true",
                   help="Use MD5 values instead of file modification times for\
                         determining if a package's metadata needs to be \
                         updated.")

    p.add_argument('-f', "--force",
                   action="store_true",
                   help="force reading all files")

    p.add_argument('-q', "--quiet",
                   action="store_true")
    p.add_argument(
        '--no-remove',
        action="store_false",
        dest="remove",
        default=True,
        help="Don't remove entries for files that don't exist",
        )
>>>>>>> 17cde81d

    args = p.parse_args()

    dir_paths = [abspath(path) for path in args.dir]
    # Don't use byte strings in Python 2
    if not PY3:
        dir_paths = [path.decode(getpreferredencoding()) for path in dir_paths]

    for path in dir_paths:
        update_index(path, verbose=(not args.quiet), force=args.force,
            check_md5=args.check_md5, remove=args.remove)


if __name__ == '__main__':
    main()<|MERGE_RESOLUTION|>--- conflicted
+++ resolved
@@ -11,7 +11,6 @@
 
 
 def main():
-<<<<<<< HEAD
     p = ArgumentParser(
         description="Update package index metadata files in given directories.")
 
@@ -40,35 +39,13 @@
         action="store_true",
         help="Don't show any output.",
     )
-=======
-    p = argparse.ArgumentParser(
-        description="Update package index metadata files in given directories")
-
-    p.add_argument('dir',
-                   help='Directory that contains an index to be updated.',
-                   nargs='*',
-                   default=[os.getcwd()])
-
-    p.add_argument('-c', "--check-md5",
-                   action="store_true",
-                   help="Use MD5 values instead of file modification times for\
-                         determining if a package's metadata needs to be \
-                         updated.")
-
-    p.add_argument('-f', "--force",
-                   action="store_true",
-                   help="force reading all files")
-
-    p.add_argument('-q', "--quiet",
-                   action="store_true")
     p.add_argument(
         '--no-remove',
         action="store_false",
         dest="remove",
         default=True,
-        help="Don't remove entries for files that don't exist",
+        help="Don't remove entries for files that don't exist.,
         )
->>>>>>> 17cde81d
 
     args = p.parse_args()
 
