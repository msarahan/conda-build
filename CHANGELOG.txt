2016-XX-XX   1.19.1:
--------------------
  * Environment variables defined in the 'script_env' build section of
    the meta.yaml file were previously assigned the value '<UNDEFINED>'
    if not found in the environment. Now they are left unset and a
    warning is raised instead, #763.
  * fix printing of NumPy 1.10 in help message, #776
  * add -m32 to CFLAGS and CXXFLAGS for multilib gcc, #775


2016-01-29   1.19.0:
--------------------
  * normalize unicode in conda skeleton cran, #681
  * use /bin/sh on openbsd, #707
  * fail early during patching
  * use symlinks=True in copytree() for SVN sources, #665
  * support entry points with dots (to suppoer classes), #690
  * deprecate conda pipbuild in favor of conda skeleton. #710
<<<<<<< HEAD
  * add support for building lua packages. #719
=======
  * fix Win references to PipBuild scripts, #723
  * allow git shallow clones, #604
  * remove broken license file detection code, about/license_file
    expects filename now
  * allow pinning dependencies when building a package, #741
  * fix to restore building for multiple python versions on Windows, #744
  * fix building (git unrelated things) when git is not installed, #745
  * enable tab completion for the packages argument of the conda inspect
    commands, #748
>>>>>>> f4163991


2015-11-19   1.18.2:
--------------------
  * move path prepending to function for uniformity, #601
  * improve yaml loading, #603
  * allow jinja2 templates to be located in current conda environment, #578
  * fix NPY_VER for versions >= 1.10 (Should be '1.10', not '1.1.0'), #660
  * create jinja2 environment with 'strict' mode for undefined values, #661
  * add a method to shell out and execute a command through subprocess, #621


2015-10-16   1.18.1:
--------------------
  * allow config system to handle versions with have more than a single digit
    in the minor version, #626
  * fix None encoding bug, #614
  * add missing Python version when adding Python to test specs
  * add features to build string
  * improve yaml loading (you don't have to quote version numbers anymore, eg.
    if the version is 3.1), #603


2015-10-01   1.18.0:
--------------------
  * develop options --build_ext, --clean_build_ext, #512
  * fix directory not existing when using --no-include-recipe option
  * add support for multiple rpaths on OS X to conda inspect
  * don't add 'np' to build string when package depends on numpy, but not
    a specific version
  * be more explicit when numpy version is included in dependency specs, #573
  * correctly remove egg directories on Windows, #536
  * add new option msvc_compiler to build section for forcing MSVC compiler
    version
  * add new command conda inspect channels --test-installable
  * fix a Unicode issue with conda skeleton cpan
  * when auto-adding python spec to execute run_test.py, don't require a
    specific version
  * add uninstall option to conda develop
  * give a better error message in skeleton pypi for packages with invalid
    urls
  * don't try to test skipped recipes
  * don't exit on a skipped recipe
  * recursively build packages from unsatisfiable install hints
  * make recursive building work better with --skip-existing
  * update CONDA_R to 3.2.2
  * fix encoding issues with git_info on Windows
  * test Python 3.5 in Travis CI
  * add support for absolute rpaths on Linux


2015-08-24   1.17.0:
--------------------
  * quote set calls in bld.bat
  * use the trash on Windows when deleting environments, see #521
  * improve documentation in noarch_python source
  * rename 'binstar' -> 'anaconda', see #519
  * allow blank sections in meta.yaml, see #533
  * add --no-include-recipe option to conda-build, see #535
  * add ability to add license file in info/license.txt, see #545
  * don't recursively build recipes more than once, #538
  * .git can be a file, #537


2015-07-30   1.16.0:
--------------------
  * handle trailing slashes in package names in conda skeleton cran
  * Cygwin git now works correctly.
  * the prefix itself is now included in the PATH in the test script on
    Windows (previously it was just the Scripts directory)
  * by default, recipes that runtime depend on numpy will no longer depend on
    an explicit version of numpy. The old behavior is still available by
    setting the CONDA_NPY environment variable or using conda build --numpy
  * add py35 variable to selector namespace
  * improve conda-meta untracked files error message
  * fix conda build --help in Python 2
  * add conda_build.sub_commands object which is a list of conda sub-commands


2015-07-22   1.15.0:
--------------------
  * fix conda skeleton cran --update-outdated --output-dir .
  * add argcomplete completers for recipes, --python, --numpy, --R, CRAN
    packages (with conda skeleton cran), and PyPI packages (with conda
    skeleton pypi)
  * conda develop now relinks object files on OS X (#490)
  * allow a glob for always-include-files
  * allow an extra section in meta.yaml, with free-form content (#483)
  * don't echo environment variables when building on Windows (#274)
  * add conda build --skip-existing
  * show default in help for conda skeleton --output-dir
  * add --update-outdated option to conda skeleton cran
  * skeleton: fix noarch_python option when build_comment is "#"
  * don't allow to build a package with the conda-meta directory
  * automatically remove a package of the recipe itself if it is installed as
    a build dependency
  * allow 'extra' key in meta.yaml, see #483
  * move echo command in Windows build, see #274
  * add regex to always included files, see #484
  * add strings in conda.config.non_x86_linux_machines, e.g. "ppc64le",
    as selector variables (renames armv6 to armv6l)


2015-06-29   1.14.1:
--------------------
  * add --size option to change RSA modulus length when generating RSA key
    pairs (defaults to 2048 bit)
  * make use of Crypto.Signature.PKCS1_PSS module, see #469
  * update default for CONDA_R to 3.2.0
  * manually install dependencies of recommended R packages in the
    build.sh, #457
  * fix issues when git commits have non-ASCII characters, #458
  * catch tarfile.ReadError in conda index, #460


2015-06-16   1.14.0:
--------------------
  * add support for signing packages, and indexing them, #430
  * removing LIBRARY_PATH and INCLUDE_PATH build environment variables on
    Unix, they where originally added in #228, but are causing problem for
    some people and are not really necessary
  * don't rename meta.yaml to meta.yaml.orig in the recipe that is copied into
    built packages
  * handle links to libraries that exist in multiple places better on OS X
  * add --no-remove option to conda index
  * various fixes for --python, --numpy, --perl, and --R
  * various cleanups for the command documentation
  * fix conda skeleton pypi --pypi-url
  * don't add the module name to the import tests in conda skeleton pypi
  * add --groupby option to conda inspect linkages
  * fix some incorrect "not found" instances from conda inspect linkages on OS
    X
  * don't include versions with restrictions in the build string
  * don't fail if conda-build cannot be found for the version check
  * remove special logic if the username on Windows is "builder"
  * conda skeleton pypi: add --noarch-python
  * fix issue with filenames with spaces in conda convert
  * place noarch packages in the noarch directory
  * handle tests_require in conda skeleton pypi
  * pipbuild: don't check if package already exists
  * skeleton pypi: remove --no-download option
  * add noarch option to pipbuild
  * add ability to sign packages


2015-05-19   1.13.0:
--------------------
  * skeleton pypi: fail better for packages with bad urls
  * fix summary in bdist_conda
  * fix compiling pyc files in Python 3
  * convert: correctly set the subdir key in the metadata
  * add --git-tag to skeleton cran
  * include LANG in the build environment
  * export proxy environment variables
  * fix conda skeleton cran --cran-url
  * set CONDA_DEFAULT_ENV in the build environment
  * fix conda index -c
  * correctly extract .tar.Z files
  * avoid infinite loops in conda skeleton pypi --recursive
  * add --all to conda inspect linkages and conda inspect objects
  * add --manual-url to skeleton pypi
  * fix issue where 'conda index' with old packages would create bad metadata
  * resolve circular dependencies in conda-skeleton (#409)
  * use versioneer 0.14 (#385)
  * always_include_files errors out (exits) on files that aren't there (#387)
  * automatically lowercase the package name in bdist_conda (see
    aplpy/aplpy#259)


2015-04-28   1.12.1:
--------------------
  * fix regression in always_include_files that causes build failure (#386)


2015-04-10   1.12.0:
--------------------
  * correctly fix egg directories that are part of the package
  * use the --force-rpath flag to patchelf
  * update MACOSX_DEPLOYMENT_TARGET to 10.6
  * fix running tests for Python packages whose version differs from the
    version in conda
  * fix some Python 3 issues with pipbuild
  * don't allow packages to depend on themselves
  * allow to use the r- prefix in conda skeleton cran
  * make recommended r packages depend on r-base in skeleton cran
  * new post-build logic on OS X. All libraries on OS X now include LC_RPATH,
    which points to the environment lib directory, and use and install name
    using @rpath
  * don't set DYLD_FALLBACK_LIBRARY_PATH in cran recipes (the new LC_RPATH
    logic on OS X makes this unnecessary)
  * fix conda build --build-only when the long build prefix is used
  * make conda inspect linkages work on OS X
  * don't hide the traceback for maximum recursion depth exceeded errors
  * add conda inspect objects, for inspecting object files in packages
    (OS X only)
  * add --untracked flag to conda inspect linkages
  * build R packages against a specific version of R
  * decompress .tar.z files
  * add support for GitHub urls in conda skeleton cran


2015-03-05   1.11.0:
--------------------
  * add 'script_env' key in build section of meta.yaml file, which is a list
    of environment variable names which are made available in the build
    script.  If a variable is listed here, but is not in the environment,
    the value '<UNDEFINED>' is assigned.
  * Handle OSError in conda index
  * Fix how the PATH environment variable is set on Windows
  * Remove the work directory earlier in the build
  * Give a helpful error message for dependencies like "python >= 2.7"
  * Add CYGWIN_PREFIX environment variable on Windows
  * Handle list requires in skeleton pypi
  * Correctly fail if the Windows bld.bat exits 1
  * Give a better error message if no urls can be found for a package
  * Add __main__ to allow python -m conda_build
  * %R% is now set to R.exe instead of R.bat on Windows
  * Write the build script to the source directory for build/script instead of
    the recipe directory.
  * Handle non-directories in copy_into (avoids an OSError, #332)
  * Halt the build on YAML error without jinja2
  * Clone git sources with the --recursive option
  * Add --channel and --override-channels to conda build. -c is changed to
    mean --channel instead of --check.
  * Add --check-md5 flag to conda index
  * Look for vcvarsall.bat from the Microsoft Visual C++ Compiler for Python 2.7
  * Use PyPi XMLRCP client search in order to ignore case for PyPi package
    names in pipbuild


2015-02-10   1.10.2:
--------------------
  * don't set the GIT_* environment variables when the source is not a git repo
  * skeleton cran: add extra metadata from CRAN to the recipe
  * skeleton pypi: fix there not being a fragment in a url
  * don't match comment only lines as selectors


2015-02-06   1.10.1:
--------------------
  * greatly improved ability to create noarch_python packages, #317
  * added 'subdir' key to info/index.json
  * allow url to be a list or urls, which are tried until one works
  * use quotes instead of !!str for versions from the conda skeleton commands
  * add conda skeleton cran to generate recipes for packages from CRAN
  * add support for adding a readme to a recipe
  * add a --quiet option to conda convert


2015-01-15   1.10.0:
--------------------
  * automatically convert absolute symlinks to paths in the build prefix to
    relative ones.
  * error if there are symlinks to the source directory.
  * use the placeholder prefix in text files rather than the build prefix
  * allow non-Python packages to be converted to other platforms with conda
    convert
  * new command conda inspect for inspecting packages. The only subcommand so
    far is conda inspect linkages, which shows the dynamic linkages of the
    shared object files on Linux.
  * correctly handle Unix style has_prefixes on Windows
  * run the tests in Binstar build
  * only modify egg directories that are part of the package being built
  * don't exclude .dylib files from prefix replacement
  * ability to build noarch packages
  * allow specifying files to always include
  * fix for building dependencies in some cases
  * print the correct thing for binary files detected with a prefix


2014-11-18   1.9.1:
-------------------
  * set PYTHONNOUSERSITE=1 while running build scripts
  * conda index: add error if they try to mix their packages into Anaconda
    channel
  * fix building recipes with local git urls in Windows
  * warn if conda-build is out of date


2014-10-22   1.9.0:
-------------------
  * adapt tests for Windows
  * don't use the long build prefix if the short build prefix is already long
  * support rewriting library load path for libraries that are in
    subdirectories of lib/ on OS X
  * allow 'git_rev' as a valid key in 'source', which is identical in behavior
    to git_branch and git_tag (all checkout the given revision)
  * also grab the full HEAD sha1 and shove it into the environmental
    variable GIT_FULL_HASH
  * automatically detect text prefix files
  * add detect_binary_files_with_prefix flag to meta.yaml to automatically
    detect binary files with the prefix and add them to
    binary_has_prefix_files
  * fix git_info when the author or commit message contains Unicode characters
  * allow to pass a url to skeleton pypi
  * add NPY_VER environment variable
  * fix conda convert --show-imports
  * give better error message when encountering a corrupt tarfile in conda
    index
  * print{ some more helpful information about what is going on at the
    beginning of a build
  * allow source/path in the meta.yaml to specify a path to the source (which
    can be relative to the recipe directory)
  * support xz files in Python 3 without requiring unxz
  * put spaces after skeleton pypi comments
  * correctly detect when to preserve the egg directory and depend on
    setuptools in skeleton pypi
  * set LIBRARY_PATH and INCLUDE_PATH when building on Unix
  * allow selectors to have text after them if they are in a comment
  * add CPU_COUNT environment variable to the build


2014-09-19   1.8.2:
-------------------
  * add substantially more tests
  * add ability to set additional rpath directories using build/rpaths
  * patch command on windows no-longer takes the --binary option
  * fix post processing so that name-space packages can be 'flattened' into
    a single directory
  * don't remove the .svn directory when doing a svn checkout


2014-09-03   1.8.1:
-------------------
  * has_prefix paths must always use /, even on Windows
  * fix bug in Windows Python 2
  * add .travis.yml
  * allow recipes to use requirements.txt
  * fix building a package that has Mach-O stub files
  * fix recursive package building
  * handle empty data size in pypi
  * allow an explicitly set empty version string


2014-08-22   1.8.0:
-------------------
  * add ability to convert Golke's Windows packages into conda
    packages, use "conda convert <Gohlke>.exe".  See also:
    http://www.lfd.uci.edu/~gohlke/pythonlibs/
  * handle spaces on Windows better
  * add croot to the module level of conda_build.config for backwards
    compatibility
  * changed extra long prefix for building to _placehold...


2014-08-20   1.7.1:
-------------------
  * add --all-extras flag to skeleton pypi
  * automatically use the long or short build prefix as needed
  * fix to allow specification of full major.micro.minor for numpy, python,
    and perl (only add the build string if it is an exact major.minor or
    major.minor.patch version. If it is an inequality, it is not added)


2014-08-05   1.7.0:
-------------------
  * better install_requires parsing for skeleton pypi
  * the build environment from conda-build is now called _build___...
    This is so that recipes with binary_has_prefix_files build against a
    sufficiently long prefix.
  * don't overwrite the input file in convert
  * fix a bug related to the prefix_files.txt file
  * show the download bytes in human form in skeleton pypi
  * make patchelf error message clearer
  * fix some issues with the git describe environment variables
  * improve shebang line modifications with python.app
  * show the download bytes in human form in skeleton pypi

2014-07-29   1.6.1:
-------------------
  * fix an issue building with a git repository in Python 3

2014-07-29   1.6.0:
-------------------
  * don't fail on MachO stub files on OS X
  * add some git describe related environment variables when the source is a
    git repository
  * add --python and --numpy flags to conda build, which do the same thing as
    setting CONDA_PY and CONDA_NPY
  * allow a . in CONDA_PY and CONDA_NPY
  * correctly catch RuntimeError
  * fix an issue building some packages on Windows
  * make skeleton pypi --recursive work with versioned dependencies
  * some additional type checking for meta.yaml
  * always include numpy in skeleton pypi

2014-07-03   1.5.0:
-------------------
  * add bdist_conda
  * fix features and track_features
  * detect files with the build prefix automatically on Windows

2014-07-01   1.4.0:
-------------------
  * fix skeleton pypi behind a proxy
  * add binary_has_prefix_files, which does a binary prefix replacement
  * fix skeleton pypi on Windows
  * allow the git_url to be a relative path to the recipe directory


2014-06-04   1.3.5:
-------------------
  * the yaml script tag was only written if build.sh already existed,
    see issue #105
  * use tests_require to fill in test requirements in the setuptools
    template, see issue #107


2014-06-02   1.3.4:
-------------------
  * add --build-only and --post flags to conda-build
  * add conda convert -p all
  * allow to set __conda_buildnum__.txt and __conda_buildstr__.txt, analogous
    to __conda_version__.txt


2014-04-28   1.3.3:
-------------------
  * add SHA256 support for downloaded source
  * conda convert now creates platform directories, like
    win-32/converted_package.tar.bz2
  * allow to specify the version of python, numpy, or perl in the meta.yaml
    (it will ignore the CONDA_PY, CONDA_NPY, or CONDA_PERL, respectively, in
    this case)


2014-04-15   1.3.2:
-------------------
  * allow changing conda-bld directory (which is by default <root>/conda-bld
    when the conda root is not writable, and ~/conda-bld otherwise), to be
    changed by CONDA_BLD_PATH environment variable or conda-build: root-dir:
    in condarc file
  * add build/has_prefix_files
  * remove broken conda-build/build_dest
  * fix build in Windows Python 2
  * add --quiet option to conda-build
  * add check for characters in package name dependencies
  * add .class to the object file extension blacklist
  * removed build/no_softlink in favor of build/no_link with list of glob
    syntax


2014-03-25   1.3.1:
-------------------
  * add conda metapackage command
  * fix recursive conda building when dependencies are nested more than one
    level deep.
  * fix build in Windows Python 2
  * fix skeleton pypi for packages whose setup.py has __future__ imports
  * add conda pipbuild command which uses a simple recipe based on pip
    install to build a conda package
  * fix skeleton pypi and pipbuild when package data does not have classifiers
  * add a basic conda develop command
  * add the --recursive option to conda skeleton pypi
  * conda skeleton pypi no longer asks about single line licenses
  * conda skeleton pypi now queries pypi case insensitively
  * conda skeleton pypi now works in a different conda environment. This
    avoids anything bad that might happen when trying to get the metadata from
    the package from messing up the root environment.
  * conda skeleton pypi now patches distribute directly. This is more robust
    than trying to insert a patch into setup.py, as was done previously.
  * allow to set the version post-build by writing a __conda_version__.txt
    file to the source directory.
  * add ability to skip binary relocation step by
    setting "build/binary_relocation: False" in meta.yaml


2014-03-14   1.3.0:
-------------------
  * add skeleton for CPAN Perl packages, issue #53. Unlike
    the PyPI skeleton, it supports a --recursive option to
    also generate the recipes for all of the dependencies of
    a given module/distribution
  * add support for run_test.pl and Perl import tests when
    building Perl packages
  * add CONDA_PERL environment variable support for
    determining which version of Perl to build packages for.
    Unlike CONDA_PY, this must include the full version with
    periods (e.g., 5.18.2)
  * automatically build packages for dependencies if the recipe is
    present in the current working directory
  * fix a number of Python 3 compatibility issues, issue #59
  * work with source files with uppercase suffixes
  * switch from chrpath to patchelf on Linux, issue #57
  * don't use hard-coded msvc path
  * sort import tests from skeleton pypi


2014-02-25   1.2.1:
-------------------
  * added conda-build/build_dest option to condarc


2014-02-13   1.2.0:
-------------------
  * make sure WORK_DIR exists
  * use MSVC 2010 for Python 3
  * include the summary with conda skeleton pypi
  * fix object detection on Python 3
  * update default CONDA_NPY to 18


2014-02-06   1.1.0:
-------------------
  * add ability to use templates in conda recipes
  * remove fallback to <root>/conda-recipes, i.e. conda-build always
    expects the full path to the recipe
  * export PKG Build Number
  * add pre-link to package, when it is found in recipe
  * allow to add run_test.sh or run_test.bat, which will be run automatically
    during the test phase.
  * Test commands from the test/commands section of meta.yaml are run from
    bash on Linux and OS X and batch on Windows (previously they were run
    using Python's subprocess).
  * all environment variables from the build process are available during the
    tests, except with the build prefix replaced with the test prefix.


2014-01-24   1.0.0:
-------------------
  * initial release
  * includes conda-build, conda-convert, conda-index, conda-skeleton
  * depends on new conda version 3
  * add license to info/index.json object<|MERGE_RESOLUTION|>--- conflicted
+++ resolved
@@ -16,9 +16,6 @@
   * use symlinks=True in copytree() for SVN sources, #665
   * support entry points with dots (to suppoer classes), #690
   * deprecate conda pipbuild in favor of conda skeleton. #710
-<<<<<<< HEAD
-  * add support for building lua packages. #719
-=======
   * fix Win references to PipBuild scripts, #723
   * allow git shallow clones, #604
   * remove broken license file detection code, about/license_file
@@ -28,7 +25,6 @@
   * fix building (git unrelated things) when git is not installed, #745
   * enable tab completion for the packages argument of the conda inspect
     commands, #748
->>>>>>> f4163991
 
 
 2015-11-19   1.18.2:
