--- conflicted
+++ resolved
@@ -1,11 +1,8 @@
 2014-XX-XX   1.2.2:
 -------------------
   * work with source files with uppercase suffixes
-<<<<<<< HEAD
+  * switch to from chrpath to patchelf on Linux, issue #57 
   * don't use hard-coded msvc path
-=======
-  * switch to from chrpath to patchelf on Linux, issue #57 
->>>>>>> c21cb7d6
 
 
 2014-02-25   1.2.1:
