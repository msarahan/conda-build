--- conflicted
+++ resolved
@@ -1,46 +1,14 @@
-<<<<<<< HEAD
-2017-03-23 3.0.0alpha1:
-
-Bug fixes:
-----------
-
-* remove build and test envs after each packaging step, to avoid unsatisfiable errors  #1866
-* remove version pins from requirements added by run_test files (again avoid unsatisfiable errors)  #1866
-* fix prefix file detection picking up too many files due to env recreation  #1866
-* fix missing r_bin, make run_test.r scripts work  #1869
-
-Contributors:
--------------
-
-* @msarahan
-
-2017-03-22 3.0.0alpha0:
-
-This is a complete revolution in the dynamic rendering capabilities of conda-build.  More information is in the docs PR at https://github.com/conda/conda-docs/pull/414.  There will be a blog post soon, perhaps coupled with a screencast.
-=======
 2017-03-24 2.1.8:
->>>>>>> 4c7411f9
-
-Enhancements:
--------------
-
-<<<<<<< HEAD
-* greatly extended Jinja2 templating capabilities  #1585
-* record environment variables at top of build.sh, similar to what is done with bld.bat in win.  #1765
-=======
+
+Enhancements:
+-------------
+
 * use symlinks when copying files from files sources to improve performance  #1867
->>>>>>> 4c7411f9
-
-Bug fixes:
-----------
-
-<<<<<<< HEAD
-* fix symlinks to folders in packaging  #1775
-* fix detection of patch level when maxlevel=0  #1796
-* properly copy permissions when extracting zip files  #1855
-* Add more important Windows environment variables to the test environment  #1859, #1863
-
-=======
+
+Bug fixes:
+----------
+
+
 * reset build folder for each built package (fixes building multiple recipes in one command)  #1842
 * wrap copy of test/source_files so that errors don't prevent a successful build  #1843
 * Restore permissions when extracting from zipfiles  #1855
@@ -50,12 +18,54 @@
 * reduce scope of git try/except block so that GIT_FULL_HASH is available even if tags are not.  #1873
 * fix license family comparison, especially for public-domain  #1875
 * Remove python header being added to all run_test.* files  #1876
->>>>>>> 4c7411f9
-
-Contributors:
--------------
-
-<<<<<<< HEAD
+
+Contributors:
+-------------
+
+* @abretaud
+* @jjhelmus
+* @mingwandroid
+* @msarahan
+* @stuertz
+* @wulmer
+
+
+2017-03-23 3.0.0alpha1:
+
+Bug fixes:
+----------
+
+* remove build and test envs after each packaging step, to avoid unsatisfiable errors  #1866
+* remove version pins from requirements added by run_test files (again avoid unsatisfiable errors)  #1866
+* fix prefix file detection picking up too many files due to env recreation  #1866
+* fix missing r_bin, make run_test.r scripts work  #1869
+
+Contributors:
+-------------
+
+* @msarahan
+
+2017-03-22 3.0.0alpha0:
+
+This is a complete revolution in the dynamic rendering capabilities of conda-build.  More information is in the docs PR at https://github.com/conda/conda-docs/pull/414.  There will be a blog post soon, perhaps coupled with a screencast.
+
+Enhancements:
+-------------
+
+* greatly extended Jinja2 templating capabilities  #1585
+* record environment variables at top of build.sh, similar to what is done with bld.bat in win.  #1765
+
+Bug fixes:
+----------
+
+* fix symlinks to folders in packaging  #1775
+* fix detection of patch level when maxlevel=0  #1796
+* properly copy permissions when extracting zip files  #1855
+* Add more important Windows environment variables to the test environment  #1859, #1863
+
+Contributors:
+-------------
+
 * @jjhelmus
 * @kalefranz
 * @mingwandroid
@@ -63,14 +73,8 @@
 * @pkgw
 * @stuarteberg
 * @ukoethe
-=======
-* @abretaud
-* @jjhelmus
-* @mingwandroid
-* @msarahan
-* @stuertz
->>>>>>> 4c7411f9
 * @wulmer
+
 
 
 2017-03-14 2.1.7:
