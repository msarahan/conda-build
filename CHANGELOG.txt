<<<<<<< HEAD
2017-06-29 3.0.1:

This release includes all changes to the 2.1.x branch up to and including the 2.1.16 release.

Enhancements:
-------------

* Raise errors prior to build if any run or test deps are unsatisfiable  #2102
* Add skeleton function for RPM packages, to be used for things like Xorg  #2109
* Improve test coverage of workdir removal  #2111 #2112
* Match variants in conda_build_config.yaml with dep names (implicit jinja2 version spec) #2124
=======
2017-06-30 2.1.17:
>>>>>>> a0cbad02

Bug fixes:
----------

<<<<<<< HEAD
* fix reference to cc.subdir (it is just subdir)  #2015
* fix failing test when using filename_hashing=False (non-existent json file)  #2087
* fix dependencies specified to conda-convert not being added  #2090
* fix disable_pip removing packages even when they are explicit recipe deps #2129
* fix pin_compatible jinja2 function not respecting lower_bound as None correctly  #2138
=======
* Fix disable_pip removing packages even when they are explicit dependencies  #2129
* Remove any pyc files for entry point scripts that pip may have created #2134
* Ignore unserializable data when reading setup.py data  #2141
>>>>>>> a0cbad02

Contributors:
-------------

<<<<<<< HEAD
* @jakirkham
* @mandeep
* @mingwandroid
* @msarahan
* @neok-m4700
=======
* @mandeep
* @msarahan
>>>>>>> a0cbad02


2017-06-23 2.1.16:

Enhancements:
-------------

* add CLI flag and condarc setting to disable --force for anaconda upload  #2047
* add doc_source_url to allowed fields in about section  #2048
* add a second pass for getting information from setup.py that is performed in
  the build environment, so that version-specific logic in setup.py should work.
  #2071
* add semicolons to print statements in test files to avoid errors with Perl.  #2012 #2089
* pass through more CPU-specific environment variables on windows  #2072
* pass through DISPLAY environment variable on Linux  #2098
* Improve conda_interface for better conda 4.4 and later 4.3.x releases  #2113
* skeleton pypi & lua: replace legacy noarch syntax with conda 4.3 style  #2120
* Restore --keep-old-work flag: works like --dirty to leave your build intermediaries, but does not reuse build folders like --dirty.  #2119
* Speed up and fix-up conda-convert  #2116 #2123

Bug fixes:
----------

* fix test/imports with multiple language entries  #1967
* add missing six dependency in conda recipe for conda-build  #2063
* fix dependency addition when converting packages  #2091
* don't set build_id in test phase when --no-build-id is given #2100
* fix handling of string literals not being lists in test requirements from setup.py #2107

Contributors:
-------------

* @aburgm
* @AndresGuzman-Ballen
* @gqmelo
* @isuruf
* @kalefranz
* @mandeep
* @mingwandroid
* @msarahan
* @nehaljwani
* @nsoranzo
* @timsnyder
* @vinjana


2017-05-23 3.0.0

These release notes are an aggregation of all older pre-releases of conda-build
3.0.0. All changes from 2.1.15 and below have been incorporated.

Breaking changes:
-----------------

* Support for post-build metadata (__conda_version__.txt and the like) has been removed.
* pin_downstream has been renamed to run_exports  #1911
* exclude_from_build_hash has been renamed to ignore_version  #1911
* Package signing and verification have been removed, to follow their removal from conda 4.3.  #1950

Enhancements:
-------------

* greatly extended Jinja2 templating capabilities  #1585
* record environment variables at top of build.sh, similar to what is done with bld.bat in win.  #1765
* use symlinks when copying to improve performance  #1867
* load setup.cfg data in load_setup_py_data  #1878
* calculate checksum and simplify cran skeleton  #1879
* Check that files are executable when finding them #1899
* use rm_rf to remove prefixes for more cleanliness and better speed  #1915
* add support for multiple sources in one meta.yaml  #1929
* allow ``exact`` keyword for pin_compatible jinja2 function  #1929
* allow selectors in variant conda_build_config.yaml files  #1937
* Avoid duplicate recreation of package index.  Speedup of 0-50%, depending on how extensively the recipe uses Jinja2 features.  #1954
* Allow per-subpackage specification of target subdir  #1961
* Add basic environment marker support to conda skeleton pypi  #1984
* allow about section for each subpackage  #1987
* add support for optional dependencies (conda 4.4)  #2001
* fix windows entry point exe's for unicode  #2045
* allow strings for pin_run_as_build values (e.g. x.x) rather than just dictionaries  #2042
* add meta.yaml entry to override run_exports pins  #2073
* add several condarc entries that can be used to control conda-build behavior  #2074
* add new pyldd tool and use it when ldd/otool fail   #2082
* Allow configuration of conda-build's loggers by logging configuration files.  Default to debug,info going to stdout, warn,error going to stderr.  #2078
* rename work dir before tests, rather than removing it, so that build intermediates can be inspected if tests fail.  #2078

Bug fixes:
----------

* fix symlinks to folders in packaging  #1775
* fix detection of patch level when maxlevel=0  #1796
* properly copy permissions when extracting zip files  #1855
* Add more important Windows environment variables to the test environment  #1859, #1863
* remove build and test envs after each packaging step, to avoid unsatisfiable errors  #1866
* remove version pins from requirements added by run_test files (again avoid unsatisfiable errors)  #1866
* fix prefix file detection picking up too many files due to env recreation  #1866
* fix missing r_bin, make run_test.r scripts work  #1869
* fix R's binary path on Windows  #1870
* remove tab completion on CLI for compatibility with conda 4.4  #1795
* reduce scope of git try/except block so that GIT_FULL_HASH is available, even if tags are not  #1873
* Fix "compiler" jinja2 looping, so that it is respected in subpackages #1874
* Fix license family comparison - case matching  #1875
* Fix inspect linkages when multiple packages contain a library  #1884
* avoid unnecessary computation of hashing  #1888
* fix python imports not being run in test phase  #1896
* fix path omission in paths.json for noarch packages  #1895
* standardize entry point script template to match pip  #1908
* fix cleanup happening even when build fails  #1909
* fix bin/conda getting included in conda-build release tarballs  #1913
* fix mmap/file problems on virtualbox shared folders  #1914
* Correct rendering with --dirty flag if recipe name appears as substring of another's name  #1931
* don't set language env vars (PERL, R, LUA, PYTHON) when those packages are not installed  #1932
* exclude language env vars from variant being set  #1944
* Fix cleanup of folders in outer variant loop - was causing incorrect packages on 2nd variant in windows builds  #1950
* Remove variant functionality from bdist_conda.  Its split packaging approach is incompatible.  #1950
* Fix import of _toposort from conda, reroute through conda_interface  #1952
* Match folder substrings more intelligently, for finding previous builds with --dirty  #1953
* Fix type error with --skip-existing and some conda recipes (Conda-build's internal conda.recipe was one).  #1956
* Fix non-python packages creating python tests where they should not have  #1967
* Don't add python.app to run reqs multiple times  #1972
* Fix incorrect removal of cc in conda_interface.py  #1971
* Fix ORIGIN replacement - trailing slash was messing things up  #1982
* Pipe stdin when calling subprocess, in hopes of getting better ctrl-c handling with conda.  #1986
* Ensure that lock files are removed after build exit (or crash) to avoid permission errors on central installs  #2002
* Process line endings in bytes mode rather than text mode  #2035
* add a warning to find_recipe when multiple meta.yaml files are found (bioconda style)  #2040
* When applying patches, try 3 line ending options on the patch: 1. unchanged; 2. convert patch to unix line endings; 3. convert patch to windows line endings.  #2052
* fix empty target_platform variant entry leading to empty builds  #2056
* fix host activation for cross-capable recipes  #2060
* fix handling of circularity in subpackages #2065
* fix subdir handling for subdirs with more than one - character  #2066
* Install build and host deps when using cross-capable recipe on strictly native (not cross) build  #2070
* reduce verbosity of git error messages that people never care about  #2075
* hash only direct inputs of subpackages, rather than all files.  This limits creation of identical packages with similar hashes.  #2079



Contributors:
-------------

* @abretaud
* @evhub
* @groutr
* @jjhelmus
* @kalefranz
* @ma-ba
* @mandeep
* @mingwandroid
* @minrk
* @msarahan
* @pkgw
* @pwwang
* @rolando
* @stuarteberg
* @tatome
* @ukoethe
* @waltonseymour
* @wulmer


2017-05-23 3.0.0rc1

These release notes are an aggregation of all older pre-releases of conda-build
3.0.0, plus changes since 3.0.0rc0. All changes from 2.1.15 and below have been
incorporated.

Breaking changes:
-----------------

* Support for post-build metadata (__conda_version__.txt and the like) has been removed.
* pin_downstream has been renamed to run_exports  #1911
* exclude_from_build_hash has been renamed to ignore_version  #1911
* Package signing and verification have been removed, to follow their removal from conda 4.3.  #1950

Enhancements:
-------------

* greatly extended Jinja2 templating capabilities  #1585
* record environment variables at top of build.sh, similar to what is done with bld.bat in win.  #1765
* use symlinks when copying to improve performance  #1867
* load setup.cfg data in load_setup_py_data  #1878
* calculate checksum and simplify cran skeleton  #1879
* Check that files are executable when finding them #1899
* use rm_rf to remove prefixes for more cleanliness and better speed  #1915
* add support for multiple sources in one meta.yaml  #1929
* allow ``exact`` keyword for pin_compatible jinja2 function  #1929
* allow selectors in variant conda_build_config.yaml files  #1937
* Avoid duplicate recreation of package index.  Speedup of 0-50%, depending on how extensively the recipe uses Jinja2 features.  #1954
* Allow per-subpackage specification of target subdir  #1961
* Add basic environment marker support to conda skeleton pypi  #1984
* allow about section for each subpackage  #1987
* add support for optional dependencies (conda 4.4)  #2001
* fix windows entry point exe's for unicode  #2045
* allow strings for pin_run_as_build values (e.g. x.x) rather than just dictionaries  #2042

Bug fixes:
----------

* fix symlinks to folders in packaging  #1775
* fix detection of patch level when maxlevel=0  #1796
* properly copy permissions when extracting zip files  #1855
* Add more important Windows environment variables to the test environment  #1859, #1863
* remove build and test envs after each packaging step, to avoid unsatisfiable errors  #1866
* remove version pins from requirements added by run_test files (again avoid unsatisfiable errors)  #1866
* fix prefix file detection picking up too many files due to env recreation  #1866
* fix missing r_bin, make run_test.r scripts work  #1869
* fix R's binary path on Windows  #1870
* remove tab completion on CLI for compatibility with conda 4.4  #1795
* reduce scope of git try/except block so that GIT_FULL_HASH is available, even if tags are not  #1873
* Fix "compiler" jinja2 looping, so that it is respected in subpackages #1874
* Fix license family comparison - case matching  #1875
* Fix inspect linkages when multiple packages contain a library  #1884
* avoid unnecessary computation of hashing  #1888
* fix python imports not being run in test phase  #1896
* fix path omission in paths.json for noarch packages  #1895
* standardize entry point script template to match pip  #1908
* fix cleanup happening even when build fails  #1909
* fix bin/conda getting included in conda-build release tarballs  #1913
* fix mmap/file problems on virtualbox shared folders  #1914
* Correct rendering with --dirty flag if recipe name appears as substring of another's name  #1931
* don't set language env vars (PERL, R, LUA, PYTHON) when those packages are not installed  #1932
* exclude language env vars from variant being set  #1944
* Fix cleanup of folders in outer variant loop - was causing incorrect packages on 2nd variant in windows builds  #1950
* Remove variant functionality from bdist_conda.  Its split packaging approach is incompatible.  #1950
* Fix import of _toposort from conda, reroute through conda_interface  #1952
* Match folder substrings more intelligently, for finding previous builds with --dirty  #1953
* Fix type error with --skip-existing and some conda recipes (Conda-build's internal conda.recipe was one).  #1956
* Fix non-python packages creating python tests where they should not have  #1967
* Don't add python.app to run reqs multiple times  #1972
* Fix incorrect removal of cc in conda_interface.py  #1971
* Fix ORIGIN replacement - trailing slash was messing things up  #1982
* Pipe stdin when calling subprocess, in hopes of getting better ctrl-c handling with conda.  #1986
* Ensure that lock files are removed after build exit (or crash) to avoid permission errors on central installs  #2002
* Process line endings in bytes mode rather than text mode  #2035
* add a warning to find_recipe when multiple meta.yaml files are found (bioconda style)  #2040
* When applying patches, try 3 line ending options on the patch: 1. unchanged; 2. convert patch to unix line endings; 3. convert patch to windows line endings.  #2052
* fix empty target_platform variant entry leading to empty builds  #2056


Contributors:
-------------

* @abretaud
* @evhub
* @groutr
* @jjhelmus
* @kalefranz
* @ma-ba
* @mandeep
* @mingwandroid
* @minrk
* @msarahan
* @pkgw
* @pwwang
* @rolando
* @stuarteberg
* @tatome
* @ukoethe
* @wulmer


2017-05-16 3.0.0rc0

These release notes are an aggregation of all older pre-releases of conda-build 3.0.0, plus changes since 3.0.0beta1.  All changes from 2.1.13 and below have been incorporated.

Breaking changes:
-----------------

* Support for post-build metadata (__conda_version__.txt and the like) has been removed.
* pin_downstream has been renamed to run_exports  #1911
* exclude_from_build_hash has been renamed to ignore_version  #1911
* Package signing and verification have been removed, to follow their removal from conda 4.3.  #1950

Enhancements:
-------------

* greatly extended Jinja2 templating capabilities  #1585
* record environment variables at top of build.sh, similar to what is done with bld.bat in win.  #1765
* use symlinks when copying to improve performance  #1867
* load setup.cfg data in load_setup_py_data  #1878
* calculate checksum and simplify cran skeleton  #1879
* Check that files are executable when finding them #1899
* use rm_rf to remove prefixes for more cleanliness and better speed  #1915
* add support for multiple sources in one meta.yaml  #1929
* allow ``exact`` keyword for pin_compatible jinja2 function  #1929
* allow selectors in variant conda_build_config.yaml files  #1937
* Avoid duplicate recreation of package index.  Speedup of 0-50%, depending on how extensively the recipe uses Jinja2 features.  #1954
* Allow per-subpackage specification of target subdir  #1961
* Add basic environment marker support to conda skeleton pypi  #1984
* allow about section for each subpackage  #1987
* add support for optional dependencies (conda 4.4)  #2001

Bug fixes:
----------

* fix symlinks to folders in packaging  #1775
* fix detection of patch level when maxlevel=0  #1796
* properly copy permissions when extracting zip files  #1855
* Add more important Windows environment variables to the test environment  #1859, #1863
* remove build and test envs after each packaging step, to avoid unsatisfiable errors  #1866
* remove version pins from requirements added by run_test files (again avoid unsatisfiable errors)  #1866
* fix prefix file detection picking up too many files due to env recreation  #1866
* fix missing r_bin, make run_test.r scripts work  #1869
* fix R's binary path on Windows  #1870
* remove tab completion on CLI for compatibility with conda 4.4  #1795
* reduce scope of git try/except block so that GIT_FULL_HASH is available, even if tags are not  #1873
* Fix "compiler" jinja2 looping, so that it is respected in subpackages #1874
* Fix license family comparison - case matching  #1875
* Fix inspect linkages when multiple packages contain a library  #1884
* avoid unnecessary computation of hashing  #1888
* fix python imports not being run in test phase  #1896
* fix path omission in paths.json for noarch packages  #1895
* standardize entry point script template to match pip  #1908
* fix cleanup happening even when build fails  #1909
* fix bin/conda getting included in conda-build release tarballs  #1913
* fix mmap/file problems on virtualbox shared folders  #1914
* Correct rendering with --dirty flag if recipe name appears as substring of another's name  #1931
* don't set language env vars (PERL, R, LUA, PYTHON) when those packages are not installed  #1932
* exclude language env vars from variant being set  #1944
* Fix cleanup of folders in outer variant loop - was causing incorrect packages on 2nd variant in windows builds  #1950
* Remove variant functionality from bdist_conda.  Its split packaging approach is incompatible.  #1950
* Fix import of _toposort from conda, reroute through conda_interface  #1952
* Match folder substrings more intelligently, for finding previous builds with --dirty  #1953
* Fix type error with --skip-existing and some conda recipes (Conda-build's internal conda.recipe was one).  #1956
* Fix non-python packages creating python tests where they should not have  #1967
* Don't add python.app to run reqs multiple times  #1972
* Fix incorrect removal of cc in conda_interface.py  #1971
* Fix ORIGIN replacement - trailing slash was messing things up  #1982
* Pipe stdin when calling subprocess, in hopes of getting better ctrl-c handling with conda.  #1986
* Ensure that lock files are removed after build exit (or crash) to avoid permission errors on central installs  #2002


Contributors:
-------------

* @abretaud
* @evhub
* @groutr
* @jjhelmus
* @kalefranz
* @ma-ba
* @mingwandroid
* @msarahan
* @pkgw
* @pwwang
* @stuarteberg
* @tatome
* @ukoethe
* @wulmer


2017-05-10 2.1.13:

Bug fixes:
----------

* fix missing argument to get_site_packages function; add test coverage  #2009
* pin codecov on appveyor to 2.0.5 for now  #2009
* fix lock removal (just don't create locks for temporary directories)  #2009

Contributors:
-------------

* @msarahan


2017-05-09 2.1.12:

Bug fixes:
----------

* Clean up lock files for temporary directories also

Contributors:
-------------

* @msarahan

2017-05-09 2.1.11:

Enhancements:
-------------

* add libgcc to build dependencies for R skeleton recipes that require compilation  $1969

Bug fixes:
----------

* fix entry points, test commands, test imports from top-level recipe from applying to subpackages  #1933
* fix preferred_env in index.json  #1941
* do not add python.app to run_reqs multiple times  #1981
* Fix $ORIGIN replacement from extra trailing slash  #1981
* Remove error when _license package exists in folder where ``conda index`` is called  #2005
* fix STDLIB_DIR so that it is always defined (based on python version in configuration)  #2006
* Clean up lock files after builds complete or fail to avoid permission errors  #2007


Contributors:
-------------

* @johanneskoester
* @kalefranz
* @mingwandroid
* @msarahan


2017-04-25 3.0.0beta1

Breaking changes:
-----------------

* Package signing and verification have been removed, to follow their removal from conda 4.3.  #1950

Enhancements:
-------------

* Avoid duplicate recreation of package index.  Speedup of 0-50%, depending on how extensively the recipe uses Jinja2 features.  #1954

Bug Fixes:
----------

* Fix cleanup of folders in outer variant loop - was causing incorrect packages on 2nd variant in windows builds  #1950
* Remove variant functionality from bdist_conda.  Its split packaging approach is incompatible.  #1950
* Fix import of _toposort from conda, reroute through conda_interface  #1952
* Match folder substrings more intelligently, for finding previous builds with --dirty  #1953
* Fix type error with --skip-existing and some conda recipes (Conda-build's internal conda.recipe was one).  #1956

Contributors:
-------------

* @kalefranz
* @msarahan
* @rendinam


2017-04-20 3.0.0beta0

Breaking changes:
-----------------

* pin_downstream has been renamed to run_exports  #1911
* exclude_from_build_hash has been renamed to ignore_version  #1911

Enhancements:
-------------

* use rm_rf to remove prefixes for more cleanliness and better speed  #1915
* add support for multiple sources in one meta.yaml  #1929
* allow ``exact`` keyword for pin_compatible jinja2 function  #1929
* allow selectors in variant conda_build_config.yaml files  #1937

Bug fixes:
----------

* fix mmap/file problems on virtualbox shared folders  #1914
* Correct rendering with --dirty flag if recipe name appears as substring of another's name  #1931
* don't set language env vars (PERL, R, LUA, PYTHON) when those packages are not installed  #1932
* exclude language env vars from variant being set  #1944

Contributors:
-------------

* @mingwandroid
* @msarahan
* @rendinam


2017-04-17 2.1.10:

Enhancements:
-------------

* Inspect linkages will now warn when multiple packages contain the same library  #1884, #1921

Bug fixes:
----------

* Fix bin/conda getting included in packages that also had entry point scripts or binaries starting with 'conda'  #1923
* Fix empty create_env, for compatibility with conda 4.4  #1924
* Adapt to Conda's new MatchSpec implementation  #1927
* Fix unbound local variables when --no-locking option used.  #1928
* Don't set language env vars (PERL, R, LUA, etc.) when packages for those languages are not installed  #1930

Contributors:
-------------

* @jjhelmus
* @kalefranz
* @msarahan


2017-04-05 3.0.0alpha2

Breaking changes:
-----------------

* Support for post-build metadata (__conda_version__.txt and the like) has been removed.

Enhancements:
-------------

* use symlinks when copying to improve performance  #1867
* load setup.cfg data in load_setup_py_data  #1878
* calculate checksum and simplify cran skeleton  #1879

Bug fixes:
----------

* fix R's binary path on Windows  #1870
* remove tab completion on CLI for compatibility with conda 4.4  #1795
* reduce scope of git try/except block so that GIT_FULL_HASH is available, even if tags are not  #1873
* Fix "compiler" jinja2 looping, so that it is respected in subpackages #1874
* Fix license family comparison - case matching  #1875
* Fix inspect linkages when multiple packages contain a library  #1884
* avoid unnecessary computation of hashing  #1888
* fix python imports not being run in test phase  #1896
* fix path omission in paths.json for noarch packages  #1895

Contributors:
-------------

* @abretaud
* @groutr
* @jjhelmus
* @kalefranz
* @ma-ba
* @mingwandroid
* @msarahan


2017-04-05 3.0.0alpha2

Breaking changes:
-----------------

* Support for post-build metadata (__conda_version__.txt and the like) has been removed.

Enhancements:
-------------

* use symlinks when copying to improve performance  #1867
* load setup.cfg data in load_setup_py_data  #1878
* calculate checksum and simplify cran skeleton  #1879

Bug fixes:
----------

* fix R's binary path on Windows  #1870
* remove tab completion on CLI for compatibility with conda 4.4  #1795
* reduce scope of git try/except block so that GIT_FULL_HASH is available, even if tags are not  #1873
* Fix "compiler" jinja2 looping, so that it is respected in subpackages #1874
* Fix license family comparison - case matching  #1875
* Fix inspect linkages when multiple packages contain a library  #1884
* avoid unnecessary computation of hashing  #1888
* fix python imports not being run in test phase  #1896
* fix path omission in paths.json for noarch packages  #1895

Contributors:
-------------

* @abretaud
* @groutr
* @jjhelmus
* @kalefranz
* @ma-ba
* @mingwandroid
* @msarahan


2017-04-04 2.1.9:

Enhancements:
-------------

* calculate checksum and simplify cran skeleton  #1879
* backport usage of symlinks for speed from master branch  #1881

Bug fixes:
----------

* fix import tests not being run, test this functionality  #1897

Contributors:
-------------

* @isuruf
* @jjhelmus
* @johanneskoester
* @msarahan

2017-03-24 2.1.8:

Enhancements:
-------------

* use symlinks when copying files from files sources to improve performance  #1867


Bug fixes:
----------


* reset build folder for each built package (fixes building multiple recipes in one command)  #1842
* wrap copy of test/source_files so that errors don't prevent a successful build  #1843
* Restore permissions when extracting from zipfiles  #1855
* pass through several Windows-specific environment variables  #1859, #1862
* python 2 os.environ string type compatibility fix  #1861
* fix indentation breaking perl package testing  #1872
* reduce scope of git try/except block so that GIT_FULL_HASH is available even if tags are not.  #1873
* fix license family comparison, especially for public-domain  #1875
* Remove python header being added to all run_test.* files  #1876

Contributors:
-------------

* @abretaud
* @jjhelmus
* @mingwandroid
* @msarahan
* @stuertz
* @wulmer


2017-03-23 3.0.0alpha1:

Bug fixes:
----------

* remove build and test envs after each packaging step, to avoid unsatisfiable errors  #1866
* remove version pins from requirements added by run_test files (again avoid unsatisfiable errors)  #1866
* fix prefix file detection picking up too many files due to env recreation  #1866
* fix missing r_bin, make run_test.r scripts work  #1869

Contributors:
-------------

* @msarahan

2017-03-22 3.0.0alpha0:

This is a complete revolution in the dynamic rendering capabilities of conda-build.  More information is in the docs PR at https://github.com/conda/conda-docs/pull/414.  There will be a blog post soon, perhaps coupled with a screencast.

Enhancements:
-------------

* greatly extended Jinja2 templating capabilities  #1585
* record environment variables at top of build.sh, similar to what is done with bld.bat in win.  #1765

Bug fixes:
----------

* fix symlinks to folders in packaging  #1775
* fix detection of patch level when maxlevel=0  #1796
* properly copy permissions when extracting zip files  #1855
* Add more important Windows environment variables to the test environment  #1859, #1863

Contributors:
-------------

* @jjhelmus
* @kalefranz
* @mingwandroid
* @msarahan
* @pkgw
* @stuarteberg
* @ukoethe
* @wulmer



2017-03-14 2.1.7:

Enhancements:
-------------

* pass WINDIR env var through on Windows  #1837
* make long test prefix an option (default disabled)  #1838


Bug fixes:
----------

* monkeypatch ensure_use_local to avoid conda-build import clobbering conda CLI arguments  #1834
* Fix context conda_build attr error with older conda  #1813
* Fix legacy noarch shebang replacement code to account for long prefix paths #1813
* properly initialize 'system' key in linkage inspecting #1839
* backport try mmap from master #1764
* fix wheel output not respecting --output-folder CLI argument #1838
* catch csv dialect sniffing error, try to fallback to to excel_tab.  Might work? #1840


Contributors:
-------------

* @kalefranz
* @mcs07
* @msarahan


2017-03-08 2.1.6:

Enhancements:
-------------

* tests on linux/mac now use 255-character prefix when creating test environment  #1799
* allow test/imports for R and lua packages #1806

Bug fixes:
----------

* Fix case comparison in license_family.py  #1761
* Fix symlinked folders not being included in packages  #1770
* Fix extraction of tarballs containing unicode filenames  #1779, #1804
* fix unicode in delimiter for noarch py_file_map  #1789
* Clean up conda interface #1791
* Confine conda-build 2.1.x to conda >4.1,<=4.3  #1792
* fix detection of patch strip level when maxlevel = 0  #1796
* fix attribute error in exception handling for missing dependencies  #1800
* fix osx python_app test for python 3.6  #1801
* don't die when unicode found in patch files  #1802
* clarify error messaging when git is not found  #1803
* fix shebangs in entry point scripts using legacy noarch_python #1806
* fix test environment variables being set to build prefix values #1806
* fix inspect linkages breaking due to conda index keys changing to different objects in conda 4.3  #1810


Contributors:
-------------

* @gbrener
* @kalefranz
* @msarahan
* @pkgw
* @stuertz


2017-02-20 2.1.5:

Enhancements:
-------------

* don't crash on unknown selector.  Warn, but evaluate as False.  #1753
* allow default conda packaging behavior for split package whose name matches top-level name, but lacks both ``files`` and ``script`` entry.  #1758


Bug fixes:
----------

* unify license family text with Anaconda-Verify  #1744
* apply post-processing to each split package, not just to post-build prefix files.  #1747
* provide fallback lock directory in user's home folder.  Allows central installs.  #1749
* fix quoting for test paths.  Allows croot with spaces.  #1750
* fix pypi skeleton recursion #1754
* fix assertion error about leading period when Jinja2 variables have default values  #1757
* set default twine target to pypitest to avoid accidental uploads  #1758


Contributors:
-------------

* @gabm
* @msarahan


2017-02-07 2.1.4:

Enhancements:
-------------

* Allow relative paths for --croot option #1736

Bug fixes:
----------

* Rename package_metadata.json file to link.json to more accurately reflect contents #1720
* Fix converted packages from unix to Windows having broken entry points #1721
* Fix an infinite loop when creating the test environment failed #1739
* Fix conda 4.3 incompatibility with --pin-depends option #1740

Contributors:

* @gabm
* @kalefranze
* @msarahan


2017-01-31 2.1.3:

Enhancements:
-------------

* Add --extra-specs to conda skeleton.  Use when a package needs to be available in the temporary env that parses setup.py to make the skeleton.  #1697
* Allow wheels as a source format  #1700
* Allow github urls as CRAN skeleton sources  #1710

Bug fixes:
----------

* exclude package/name field from uses_vcs_in_{meta,build} checks #1696
* Fix conda convert wrt info/paths.json (for conda 4.3 compatibility)  #1701
* update cpan skeleton to use newer API url, fix conda exception handling #1704
* update R default version to 3.3.2  #1707
* fix attribute error on exception handling (better fix on the way)  #1709
* fix bundle_conda removing project files when conda recipe was in the source tree, and utilized relative paths  #1715
* fix glob trying to interpret filenames that look like glob patterns  #1717


Contributors:
-------------

* @ElliotJH
* @jerowe
* @kalefranz
* @mingwandroid
* @minrk
* @msarahan
* @rainwoodman


2017-01-20 2.1.2:

Enhancements:
-------------

* iron out compatibility with conda 4.3 #1667
* pytest improvements for a cleaner CI experience #1686 #1687

Bug fixes:
----------

* Avoid trailing semicolon in MSYS2_ARG_CONV_EXCL variable setting #1651
* filter .git directories more strictly (keep x.git folders, not .git) #1657
* fix 404's killing CPAN skeleton with newer conda versions #1667
* use pythonw to run tests on OSX when osx_is_app is defined in meta.yaml #1669
* ignore obnoxious .DS_Store files when packaging  #1670
* fix --source argument to download source specified in meta.yaml #1671
* fix slashes in file prefix replacement on Windows #1680
* fix multiple source url fallbacks (handle CondaHTTPErrors) #1683
* fix bizarre encoding errors on Windows with projects that embed binary in setup files #1685
* fix CPAN JSON file encoding issue on windows #1688
* revise retry when conda is missing files from a package #1690

Contributors:
-------------

* @dfroger
* @kalefranz
* @mingwandroid
* @msarahan
* @nicoddemus
* @pkgw


2017-01-12 2.1.1:

Bug fixes:
----------

* Fix package conversion consistency, wrt entry points #1609
* Fix about.json contents regarding development versions of conda/conda-build #1625
* Fix Appveyor for testing against source branches of conda #1628
* Raise exception when SRC_DIR is used in tests, but meta.yaml has no test/source_files entry.  SRC_DIR points at test work folder at test time, for minimal needed changes to recipes - just add test/source_files entry with desired files.  #1630
* Fix features list not allowed to be None in bdist_conda #1636
* Fix undefined reference to locks in copy_into #1637
* Fix version comparison in cpan skeleton #1638
* Add dependency on beautifulsoup4 and chardet to better support strangely encoded text files.  #1641
* Fix not-yet-fully-rendered versions starting with . from raising exception #1644
* Consolidate _check_call and check_call_env in utils.  Fix coercion to string that was missing in latter.  #1645

Contributors:
-------------

* @gomyhr
* @jakirkham
* @kalefranz
* @msarahan

2017-01-02 2.1.0:

(includes changes since 2.0.12, including those already listed under 2.1.0beta1)

Enhancements:
-------------

* Consolidate package metadata from extra.json and noarch.json into package_metadata.json #1535 #1539
* finalize paths.json, (formerly files.json), which supersedes the older separate files for tracking file data #1535
* Support output of multiple packages from one recipe #1576
* Support output of wheels #1576
* Add ``--prefix-length`` to conda-build.  This allows one to set the prefix length manually.  It should be used sparingly, preferring creation of a temporary folder on non-encrypted locations, and setting ``--croot`` to that temporary folder.  #1579
* Add ``--no-prefix-length-fallback`` option to conda-build, to fail builds that encounter short prefixes, rather than falling back to the short prefix #1579
* Change CRAN-skeleton to follow conda-forge style #1596
* Allow relative paths to files in source/url field #1614

Bug fixes:
----------

* Rework locks to be more robust #1540
* Call make_hardlink_copy on Windows to prevent conda failures #1575
* Delete the work folder before running the test suite.  Exposes faulty links to source files more easily.  #1581
* Add support for Python 3.6 in selector expressions #1592
* Don't try to compile pyc files when python is not installed in the build env #1593
* Fix a function call leading to corrupted meta.yaml output #1589
* Fix logger to be package-local.  Fixes logger output not showing up.  #1583
* Disallow leading periods in package version  #1594
* Fix reference to undefined need_source_download #1595
* Disallow - in feature names, to avoid conflicts with conda's handling of package names #1600
* Remove help text about passing multiple --python options or "all" - this has been broken for some time.  Replacement coming in 3.0.0.  #1610
* Fix clobbering of no_link variable.  #1611
* Fix index when --output-folder is specified #1613
* Fix python_d.exe incompatibility with conda 4.3 #1615

Contributors:
-------------

* @asmeurer
* @hajs
* @johanneskoester
* @kalefranz
* @mingwandroid
* @msarahan
* @mwiebe
* @soapy1



2016-12-20 2.1.0beta1:

Enhancements:
-------------

* Consolidate package metadata from extra.json and noarch.json into package_metadata.json #1535 #1539
* finalize paths.json, (formerly files.json), which supersedes the older separate files for tracking file data #1535
* Support output of multiple packages from one recipe #1576
* Support output of wheels #1576
* Add ``--prefix-length`` to conda-build.  This allows one to set the prefix length manually.  It should be used sparingly, preferring creation of a temporary folder on non-encrypted locations, and setting ``--croot`` to that temporary folder.  #1579
* Add ``--no-prefix-length-fallback`` option to conda-build, to fail builds that encounter short prefixes, rather than falling back to the short prefix #1579
* Change CRAN-skeleton to follow conda-forge style #1596

Bug fixes:
----------

* Rework locks to be more robust #1540
* Call make_hardlink_copy on Windows to prevent conda failures #1575
* Delete the work folder before running the test suite.  Exposes faulty links to source files more easily.  #1581
* Add support for Python 3.6 in selector expressions #1592
* Don't try to compile pyc files when python is not installed in the build env #1593
* Fix a function call leading to corrupted meta.yaml output #1589
* Fix logger to be package-local.  Fixes logger output not showing up.  #1583
* Disallow leading periods in package version  #1594
* Fix reference to undefined need_source_download #1595
* Disallow - in feature names, to avoid conflicts with conda's handling of package names #1600

Contributors:
-------------

* @asmeurer
* @hajs
* @johanneskoester
* @kalefranz
* @mingwandroid
* @msarahan
* @mwiebe
* @soapy1

2016-12-12 2.0.12:

Enhancements:
-------------

* Whitelist, rather than hardcode, MACOSX_DEPLOYMENT_TARGET.  Default to 10.7  #1561
* Allow local relative paths to be passed as channel arguments #1565

Bug fixes:
----------

* Keep CONDA_PATH_BACKUP as allowed variable in build/test env activation.  Necessary to make deactivation work correctly.  #1560
* Define nomkl selector when FEATURE_NOMKL environment variable is not set #1562
* Move test removal of packaged recipe until after test completes #1563
* Allow source_files in recognized meta.yaml fields #1572

Contributors:
-------------

* @jakirkham
* @mingwandroid
* @msarahan


2016-11-28 2.0.11:
------------------

Enhancements:
-------------

* Further develop and update files.json #1501
* New command line option: ``--output-folder`` allows moving artifact after build (to facilitate CI) #1538
* support globs in `ignore_prefix_files`, `has_prefix_files`, `always_include_files`, `binary_has_prefix_files` #1554
* decouple `ignore_prefix_files` from `binary_relocation`; make `binary_relocation` also accept a list of files or globs #1555

Bug fixes:
----------

* rename `short_path` key in files.json to `path` #1501
* allow `!` in package version (used in epoch) #1542
* don't compute SHA256 for folders #1544
* fix merge check for dst starting with src #1546
* use normpath when comparing utils.relative (fixes git clone issue) #1547
* disallow softlinks for conda (>=v.4.2) in conda-build created environments #1548

Contributors:
-------------

* @mingwandroid
* @msarahan
* @soapy1

2016-11-14 2.0.10:
------------------

Bug fixes:
----------

* Fix backwards incompatibility with conda 4.1 #1528

Contributors:
-------------

* @msarahan


2016-11-11 2.0.9:
-----------------

Enhancements:
-------------

* break build string construction out into standalone function for external usage (Concourse CI project) #1513
* add conda-verify support.  Defaults to enabled.  Adds conda-verify as runtime requirement.
*

Bug fixes:
----------

* handle creation of intermediate folders when filenames provided as build/source_files arguments #1511
* Fix passing of version argument to pypi skeleton arguments #1516
* break symlinks and copy files if symlinks point to executable outside of same path (fix RPATH misbehavior on linux/mac, because ld.so follows symlinks) #1521
* specify conda executable name more specifically when getting about.json info.  It was not being found in some cases without the file extension.  #1525

Contributors:
-------------

* @jhprinz
* @msarahan
* @soapy1


2016-11-03 2.0.8:
-----------------

Enhancements:
-------------

* Support otool -h changes in MacOS 10.12 #1479
* Fix lists of empty strings created by ensure_list (patches failing due to empty patch list) #1493
* Improved logic to guess the appropriate license_family to add to package's index. This improves filtering. #1495 #1503
* Logic for the license_family is now shared between open-source conda-build, and proprietary cas-mirror packages. #1495 #1503

Bug fixes:
----------

* Centralize locks in memory to avoid lock timeouts within a single process #1496
* fix overly broad regex in detecting whether a recipe uses version control systems #1498
* clarify error message when extracting egg fails due to overlapping file names #1500
* fix regression where subdir was not respecting non-x86 arch (values other than 32 or 64) #1506

Contributors:
-------------

* @caseyclements
* @minrk
* @msarahan


2016-10-24 2.0.7:
-----------------

Enhancements:
-------------

* populate SHLIB_EXT environment variable.  For example, .so, .dll, .dylib file extensions use this for their native ending.  #1478

Bug fixes:
----------

* fix metapackage not going through api, thus not showing output file path.  #1470
* restore script exe creation on Windows.  These are for standalone scripts installed by distutils or setuptools in setup.py.  #1471
* fix noarch value propagation from meta.yaml to config.  Was causing noarch to not be respected in some cases.  #1472
* fix calls to subprocess not converting unicode to str  #1473
* restore detect_binary_files_with_prefix behavior - in particular, respect it when false.  # 1477

Contributors:
-------------

* @jschueller
* @mingwandroid
* @msarahan


2016-10-13 2.0.6:
-----------------

Bug fixes:
----------

* fix erroneous import that was only compatible with conda 4.2.x #1460

Contributors:
-------------

* @msarahan


2016-10-13 2.0.5:
-----------------

Enhancements:
-------------

* Add new jinja function for extracting information from files with regular expressions #1443

Bug fixes:
----------

* Quote paths in activation of build and test envs #1448
* Fix source re-copy (leading to IOError) with test as a separate step #1452
* Call conda with an absolute path when gathering metadata for package about.json #1455
* Don't strictly require conda-env to be present for about.json data #1455
* Fix version argument to skeletons not being respected #1456
* Fix infinite recursion when missing dependency is either r or python #1458

Contributors:
-------------

* @bryanwweber
* @msarahan


2016-10-07 2.0.4:
-----------------

Enhancements:
-------------

* Add build/skip_compile_pyc meta.yaml option.  Use to skip compilation on pyc files listed therein.  #1169
* Add build environment metadata to about.json (conda, conda-build versions, channels, root pkgs) #1407
* Make subdir member of config a derived property, so that setting platform or bits is more direct #1427
* Use subprocess call to windows del function to clear .trash folder, rather than conda.  Big speedup. #1438

Bug fixes:
----------

* fix regression regarding 'config' in pypi skeleton for recipes with entry points #1430
* don't load setup.py data when considering entry points (use only info from meta.yaml) #1431
* fall back to trying to copy files without attributes or metadata if those fail #1436
* Fix permissions on packaged files to be user and group writable, and other readable. #1437
* fix conda develop not respecting python version of target environment #1440

Contributors:
-------------

* @mingwandroid
* @msarahan


2016-09-27 2.0.3:
-----------------

Enhancements:
-------------

* add support for noarch: python #1366

Bug fixes:
----------

* convert popen args to bytestrings if unicode #1413
* Fix perl file access error on win skeleton cpan #1414
* Catch patchelf failures in post #1418
* fix path walking in get_ext_files #1422

Contributors:
-------------

* @mingwandroid
* @msarahan
* @soapy1

2016-09-27 2.0.2:
-----------------

Enhancements:
-------------

* Consider all recipes when printing output paths with --output #1332
* Lay groundwork for noarch packages with different types allowed (not just noarch_python) #1334
* Improve setting RPATH on Linux - handle relative paths better #1336
* Add GPL as a license family #1340
* Skip fixing rpath for files listed in ignore_prefix_files #1345
* Uniformly use conda's rm_rf function, not move_to_trash #1355
* Add support for alternate PKGINFO files.  Adds pkginfo dependency.  #1353
* Add --croot argument to conda build CLI, to specify build root folder #1358
* Do not index pkgs folder #1381 #1388
* Assert that merge destination is not a subdir of source, to avoid recursion problems #1396
* add UUID to token upload test to avoid race condition that caused intermittent CI failure #1392
* Roll source.get_dir into config.work_dir, to avoid confusion.  #1400
* Improve locking in several places #1405 #1408

Bug fixes:
----------

* Fix guess_license_family to have LGPL -> LGPL, not public domain #1336
* Restore standard behavior with ```__pycache__``` folder and pyc files #1333
* Fix pyver_re to not catch python-* packages #1342
* Fix erroneous file argument to logging call #1344
* Fix convert unix -> win  not creating entry point py scripts #1348
* Remove pytest timeout for tests.  It is responsible for intermittent CI test crashes.  #1351
* Fix retrieval of CONDA_NPY setting (only --numpy flag was being respected) #1356
* Fix --no-build-id argument to conda build that was note being respected #1359
* Fix handling of recipe folder specifications coming out blank or . #1360 #1391
* Handle conda 4.2 exceptions better for LinkErrors and PaddingErrors, better support OpenSSL custom prefix replacement #1362
* Fix indentation error leading to skip-existing not working #1364
* Fix skeletonize not passing arguments from CLI #1384 #1387 #1406
* Check if file exists before trying to use stat on it.  Might avoid mmap errors.  #1389
* Fix no include recipe option when input is metadata (as opposed to recipe file path) #1398
* Normalize slashes in examining files in tarfiles (always forward slashes) #1404

Contributors:
-------------

* @gabm
* @jakirkham
* @johanneskoester
* @mingwandroid
* @msarahan
* @mwcraig
* @soapy1
* @sooneecheah
* @yoavram


2016-09-06 2.0.1:
-----------------

Enhancements:
-------------

* Add disable_pip build option to disable conda's automatic add of pip/setuptools #1311
* Add numpy to pypi env creation if it is imported in setup.py #1289
* Improve compatibility with conda >=4.2 regarding prefixes that are too short #1323
* Delete .pyo files prior to compiling pyc files.  They are considered harmful.  #1328
* Add ```conda build purge-all``` command that cleans out built packages and build folders #1329

Bug fixes:
----------

* Use source.get_dir instead of config.workdir for source_files (was one level too low) #1288
* Import setuptools in windows.py to apply vc9-finding monkeypatch #1290
* Fix convert not updating subdir in index.json #1297
* Update post-build deprecation warning to state 3.0 as release for removal #1298
* Create pkgs folder if it does not exist #1299
* Fix warn_on_old_conda_build to ignore non-final release versions (alpha/beta/rc) #1303 #1315
* Remove coercion of pycache folder into flat pyc files #1304
* Fix metadata retrieval in bdist_conda #1308
* Add supplemental removal of cached packages when conda does not fully remove them #1309
* Simplify updating the package index #1309
* Straighten out when metadata member config is used, relative to config argument #1311
* Catch prefix length errors with OpenSSL's custom prefix replacement program #1312
* Replace all colons with _ in git mirror folders to avoid Windows path errors #1322
* Fix missing file contents in converted packages.  Test.  #1325

Contributors:
-------------

* jakirkham
* mingwandroid
* msarahan


2016-08-29 2.0.0:
-----------------

Notes here are a consolidation of all changes between 1.21.14 and 2.0.0.

Enhancements:
-------------

* Increase placeholder path to 255 bytes (affects only Linux/Mac. Packages need to be rebuilt to support longer embedded paths) #877
* Configuration is local, passed via config argument.  No more global config.  #953
* Created Python API in conda_build/api.py #953
* Separate build folders per-build to allow parallelism #953
* Add locking to allow safe parallelism #953
* Add build flag to turn off separate build folders (--no-build-id) #953
* Much greater test coverage across all modules #953
* Add CONDA_BUILD_STATE variable that reflects RENDER, BUILD, or TEST state of build #1232
* Add support for HG_ variables in meta.yaml templates (for hg repos) #207 #1234
* Add source_files test argument in meta.yaml to copy files from source into test #1237
* add a numpy.distutils patch to jinja templating, so that fortran projects using numpy can also use jinja2 (thanks @bladwig1) #1252
* Ensure that the build environment is on PATH during all tooling and testing #1256
* Make failure due to pip requirements in meta.yaml clearer #1279
* Allow API to accept either paths to meta.yaml files or MetaData objects, for better compatibility #1281
* Implement tests to verify api stability #1283
* Add build/noarch to recipe metadata.  Use for truly platform independent packages - same folder in every install. #1285

Bug fixes:
----------

* Fix error converting linux to win packages due to python version mismatch #481
* Fix infinite loop that occurred with circular dependencies being built #953
* Improve test data structures to allow profiling with pytest-profiling #953
* Fix version sorting in pypi skeleton generator #1238
* improve backwards compatibility* prefix build and test envs with _, so that conda can be installed in them #1242
* fix bdist_conda; add smoke test for it to Travis #1243
* fix windows entry points (duplicate bad logic) #1246
* fix inspect entry point in embedded conda.recipe #1251
* create build environment before looking for VCS in it.  #1253
* fix a deadlock with recursive environment creation on encountering packages with short prefixes #1257
 with conda commands #1259
* only compile pyc files if python is in the build prefix # 1261
* remove exception catch-all in build CLI, to show actual errors more #1262
* specify full paths to activate scripts to avoid PATH conflicts with virtualenv #1266
* clean up remnants of pipbuild #1267
* remove pyc files from any source_files arguments to test in meta.yaml (avoid __file__ errors) #1272
* copy files and folders when breaking hardlinks (rather than renaming) to avoid cross-filesystem errors #1273
* add Scripts folder to prepended binary paths searched on Windows #1276
* update MACOSX_DEPLOYMENT_TARGET hard-coded value to 10.7 (better fix soon) #1278
* disallow backslashes in meta.yaml fields describing paths (e.g. always_include_files) #1280
* prevent GIT_* env vars from containing newlines #1282
* restore prefix-lengths inspect command (lost in merging) #1283

Restructuring:
--------------

* CLI scripts have been gutted and moved to conda_build/cli.  Content from them is in
  conda_build, in scripts without main_ prefix.  #953
* Skeleton generators have been broken out of main_skeleton.py, and consolidated into
  conda_build/skeletons.  The contents of this folder are examined at runtime for pluggability.  #953

Contributors:
-------------

* @bladwig1
* @brentp
* @heather999
* @jakirkham
* @mingwandroid
* @msarahan
* @melund
* @pigmej

Testers:
--------

* @dsludwig
* @ericdill
* @jakirkham
* @mingwandroid
* @pitrou
* @srossross


2016-08-26 2.0.0beta4:

Bug fixes:
----------

* improve backwards compatibility with conda commands #1259
* only compile pyc files if python is in the build prefix # 1261
* remove exception catch-all in build CLI, to show actual errors more #1262
* specify full paths to activate scripts to avoid PATH conflicts with virtualenv #1266
* clean up remnants of pipbuild #1267
* remove pyc files from any source_files arguments to test in meta.yaml (avoid __file__ errors) #1272
* copy files and folders when breaking hardlinks (rather than renaming) to avoid cross-filesystem errors #1273
* add Scripts folder to prepended binary paths searched on Windows #1276
* update MACOSX_DEPLOYMENT_TARGET hard-coded value to 10.7 (better fix soon) #1278

Contributors:
-------------

* @dsludwig (testing)
* @ericdill (testing)
* @jakirkham (testing)
* @mingwandroid (testing)
* @msarahan
* @pitrou (testing)
* @srossross (testing)


2016-08-23 2.0.0beta3:

Enhancements:
-------------

* add a numpy.distutils patch to jinja templating, so that fortran projects using numpy can also use jinja2 (thanks @bladwig1) #1252

Bug fixes:
----------

* prefix build and test envs with _, so that conda can be installed in them #1242
* fix bdist_conda; add smoke test for it to Travis #1243
* fix windows entry points (duplicate bad logic) #1246
* fix inspect entry point in embedded conda.recipe #1251
* create build environment before looking for VCS in it.  #1253
* fix a deadlock with recursive environment creation on encountering packages with short prefixes #1257

Contributors:
-------------

* @bladwig1
* @ericdill (testing)
* @jakirkham
* @mingwandroid (testing)
* @msarahan


2016-08-22 2.0.0beta2:

This release includes all current (1.21.14) changes made to the 1.21.x series.

Enhancements:
-------------

* Configuration is local, passed via config argument.  No more global config.  #953
* Created Python API in conda_build/api.py #953
* Separate build folders per-build to allow parallelism #953
* Add locking to allow safe parallelism #953
* Add build flag to turn off separate build folders (--no-build-id) #953
* Much greater test coverage across all modules #953
* Add CONDA_BUILD_STATE variable that reflects RENDER, BUILD, or TEST state of build #1232
* Add support for HG_ variables in meta.yaml templates (for hg repos) #207 #1234
* Add source_files test argument in meta.yaml to copy files from source into test #1237

Bug fixes:
----------

* Fix error converting linux to win packages due to python version mismatch #481
* Fix infinite loop that occurred with circular dependencies being built #953
* Improve test data structures to allow profiling with pytest-profiling #953
* Fix version sorting in pypi skeleton generator #1238

Restructuring:
--------------

* CLI scripts have been gutted and moved to conda_build/cli.  Content from them is in
  conda_build, in scripts without main_ prefix.  #953
* Skeleton generators have been broken out of main_skeleton.py, and consolidated into
  conda_build/skeletons.  The contents of this folder are examined at runtime for pluggability.  #953

Contributors:
-------------

* @melund
* @msarahan
* @pigmej


2016-08-18 1.21.14:

Bug fixes:
----------

* fix pyc compilation when egg files/folders are present #1225

Contributors:
-------------

* @msarahan


2016-08-18 1.21.13:

Enhancements:
-------------

* use git -am when applying git patches, so that patches better retain git history #1222
* allow relatively pathed git submodules #1222
* add guess_license_family to pypi skeleton generator #1222

Bug fixes:
----------

* fix typo in convert.py

Contributors:
-------------

* @mingwandroid
* @msarahan


2016-08-17 1.21.12:
------------------

Enhancements:
-------------

* Whitelist the CPU_COUNT environment variable. #1149
* Add tool for examining prefix length in existing packages #1195
* Add a conda interface layer for better compatibility with conda 4.2 #1200 #1203 #1206
* Document how to run tests #1205
* Update default versions for R (3.3.1) and Perl (5.20.3) builds #1220

Bug fixes:
----------

* Don't compile .py files in executable locations.  Compile one at a time.  #1186
* Don't force download if vcs is used as a source #1212
* Break hardlinks as a post-install step.  Hard links can cause problems at package install time.  #1215
* Make environment variables used by conda in environment creation always be bytestrings #1216 #1219


Contributors:
-------------

* @jakirkham
* @kalefranz
* @msarahan


2016-08-06 1.21.11:
-------------------

Bug fixes:
----------

* Correct logic for printout of meta.dist determination #1174
* Attempt to use src_dir instead of WORK_DIR for directory creation #1175
* Fix escaping problem with PY_VCRUNTIME_REDIST setting #1172
* Set build prefix for win by path, not name #1172
* Quote INCLUDE and LIB env var settings for win better #1172
* Fix pypi skeleton package search #1181

Contributors:
-------------

* @msarahan
* @pelson

2016-08-02 1.21.10:
-------------------

Bug fixes:
----------

* Compile files ending with .py, not py.  #1163
* Move root logger to entry points, to not interfere with conda #1164 #1166
* Use setuptools entry points, rather than pre-defined scripts #1165
* Always use the long build prefix to avoid confusion #1168

Contributors:
-------------

* @mingwandroid
* @msarahan


2016-08-01 1.21.9:
------------------

Bug fixes:
----------

* Add debug option that shows conda output during build.  Hide output otherwise.  #1159
* Add regression test for conda metapackage command, fix missing token and user args. #1160
* Create croot (conda-bld) folder if missing before locking in render and skeleton. #1161

Contributors:
-------------

* @msarahan


2016-07-31 1.21.8:
------------------

Bug fixes:
----------

* Fix --source argument to build - was building when should only download source.  #1152
* Don't try to create work folder when it exists (but is empty) #1153
* Fix a logic error with need_source_download not existing #1148

New Things:
-----------

* Don't exit on compileall failure #1146
* Add CONDA_BUILD_RENDERING environment variable that is set during recipe rendering #1154
* Change pyc compilation to only affect files that would be packaged (not all of site-packages).  Compile pyc files on py3.  #1155
* Rename load_setuptools to load_setup_py_data (keep load_setuptools for compat; but show warning) #1156
* Test that condarc channels are respected in build #1157

Contributors:
-------------
* @daler
* @minrk
* @msarahan


2016-07-22 1.21.7:
------------------

Bug fixes:
----------

* Add test of requirements.txt parsing for runtime requirements #1127
* Set PY_VCRUNTIME_REDIST for VS 2015+, so that DLL linkage is used #1129
* Use os.path.normpath in find_lib #1132
* Fix path prepending in test (use only PATH, and use consolidated code) #1135
* Add dist split for channel names #1136
* Provide fallback path to render recipe when build environment is necessary for rendering #1140
* Sort package versions coming from PyPI for skeleton #1141

Contributors:
-------------

* @mingwandroid
* @msarahan


2016-07-14 1.21.6:
------------------

New Things:
-----------

* Allow pass-through of setup.py options in conda skeleton pypi #680
* Allow specification of pinning numpy in conda skeleton pypi #680
* Support PEP420 namespace packages (don't barf on existing folders.)  Do barf on existing files.  #1074


Bug fixes:
----------

* Fix handling of quotes in selectors #1104
* Fix load_setuptools in jinja context.  Problem was incorrect cwd in function. #1106
* Make Win activate script file extensions explicit #1107
* Warn users on failed git repo info failure, rather than crash #1108
* Remove killing MSBuild.exe at end of win build.  Remove psutil dependency.  #1109
* Prepend PATH before creating env, to ensure post-link script success.  #1115, #1118
* Make Python tests drop out on failure appropiately on win  #1122
* Make hyphenation consistent with include_recipe in meta.yaml  #1124
* Use full path of test env when activating #1125

Contributors:
-------------

 * @ikalev
 * @msarahan
 * @mwcraig

2016-07-07 1.21.5:
------------------

Bug fixes:
----------

 * Make --skip-existing respect remote channels (s3, file, anaconda.org) #1102
 * Reduce always_include_files glob fail exit to a warning #1101
 * Fail more gracefully when finding a vcs executable fails #1100
 * Add better error when PyPI fails with XMLRPC.  Add tests for published examples. #1098
 * Fix lack of 'call' in windows test activate script that was terminating tests early #1097
 * Take newest version from PyPI when creating skeleton #1092
 * Fix unicode encoding error in conda skeleton pypi #1092
 * Support PEP420 namespace packages (write into existing folders,
   but raise error rather than overwrite existing files. #1090
 * Fix an error where an intermediate None value broke jinja2 rendering #1088
 * Add missing support for include_recipe in meta.yaml #1085

Contributors:
-------------
 * @ikalev
 * @msarahan


2016-07-05 1.21.4:
------------------

Bug fixes:
----------

 * Choose newest Pypi skeleton version; fix unicode encoding in pypi metadata #1092
 * Add Numpy 1.11 to all_versions dict for autocompletion #1078
 * Fix MSVC 3.3/3.4 builds when Win7SDK not installed #1072
 * Fix an error with build number, when build number is None or otherwise invalid #1088

Known issues:
-------------

 * Environment activation requires conda >=4.1.6.  The activate.bat script does not look in the right place for the activate.d folder.
 * The test suite on Linux and Mac fails the python-build, python-run, and python-build-run tests, because an errant __conda-version__.txt file is somehow present.  It is not clear where it comes from, and each of these tests pass when run individually.  If you have mysterious issues, and you use __conda-version__.txt or files like it, please file an issue.

Contributors:
-------------
 * @adament
 * @aleksey
 * @ikalev
 * @msarahan


2016-06-27 1.21.3:
------------------

Bug fixes:
----------

 * Fix a regression in Windows, where a compiler was a hard requirement, and was not always showing up, anyway.  #1049

Contributors:
 * @msarahan

2016-06-24 1.21.2:
------------------

Bug fixes / Improvements:
-------------------------

 * revert some MSVC activation logic to still call vcvarsall directly in build script
 * fix Windows testing for binary prefix replacement (not done on win)
 * Add a warning message when conda-build can't create an environment due to unsatisfiable dependencies
 * Improve notion of whether a recipe uses a VCS in its metadata, or in its build

Known issues:
-------------

 * Environment activation on Windows will not work until Conda 4.1.4 is released.  The activate.bat script does not look in the right place for the activate.d folder.
 * The test suite on Linux and Mac fails the python-build, python-run, and python-build-run tests, because an errant __conda-version__.txt file is somehow present.  It is not clear where it comes from, and each of these tests pass when run individually.  If you have mysterious issues, and you use __conda-version__.txt or files like it, please file an issue.

Contributors:
-------------
 * @msarahan
 * @patricksnape

2016-06-22 1.21.1:
------------------

Bug fixes / Improvements:
-------------------------

 * Simplify MSVC activation, using distutil's existing logic #1036
 * Correctly interpret paths returned from git on windows, trying cygpath, falling back to conda regex #1037
 * Fix ability to disable anaconda upload in condarc #1043
 * Change environment activation to call activation in scripts, rather than having Python store variables #1044

Contributors:
-------------
 * @msarahan
 * @mwcraig
 * @patricksnape


2016-06-15 1.21.0:
------------------

New stuff:
----------
 * Add FEATURE_ environment variables for MKL, opt and debugging #978
 * add info/about.json file that contains the "about" section of meta.yaml #941
 * allow ```--dirty``` flag to be passed to ```conda build``` command. Skips
   download, and provides DIRTY environment variable in build scripts. #973
 * Add msys2 paths to build and test environments #979
 * add new x86 and x86_64 selectors for Intel platforms #986
 * keep original meta.yaml in recipe folder of package; create meta.yaml.rendered in recipe folder.  Neither exist when recipe not included.  #1004
 * add ignore_prefix_files key to build in meta.yaml. Can ignore list of files,
   or True to ignore all prefix files. #1008 #1009
 * Automatically determine patch strip level #1011

Bug fixes/Improvements:
-----------------------
 * Lightened requirement that x.x be defined in both build and runtime sections.  #650
 * Remove info/recipe.json from build conda packages.  Superseded by info/recipe/meta.yaml.rendered.  #781
 * Search for single and double backslashes when finding files that need prefix replacement #962
 * Track undefined jinja variables and use them to decide whether to download source #964
 * handle patches with p0 or p1 #969, #1011, #1020
 * only set os.environ for non-None variables #981
 * Don't use long prefixes on windows #985
 * Fix missing encoding argument #987
 * Respect proxy variables more appropriately #989
 * Search packages on PyPI, rather than listing them all.  Should avoid some timeout errors there. #991
 * Fix unix-style paths returned from git on Windows preventing relative paths from providing Jinja2 metadata #995
 * improve logic handling "dirty" downloading.  Always download when not dirty.  #995
 * Fix post-build variables when no build section existed in original meta.yaml #999
 * Activate _build and _test environments approriately, rather than manipulating PATH directly #1002
 * Don't clone git submodules until after first checkout #1025
 * Move check_install over from conda.install #1027

Deprecations:
-------------
 * __conda_version__.txt and other post-build methods of altering the build
   string are marked as deprecated. Prefer Jinja2 templates where possible.
   Create issues if this breaks your work.

Contributors:
-------------
 * @filmor
 * @ilanschnell
 * @jschueller
 * @mingwandroid
 * @msarahan
 * @pelson
 * @stuarteberg
 * @whitequark


2016-06-05 2.0.0beta:
---------------------

Compatibility breaks:
---------------------
* Increase placeholder path to 255 bytes (affects only Linux/Mac.  Packages need to be rebuilt to support longer embedded paths) #877

Bug fixes/Improvements:
-----------------------
* Respect proxy variables more appropriately #989
* Fix post-build variables when no build section existed in original meta.yaml #999
* Fix unix-style paths returned from git on Windows preventing relative paths from providing Jinja2 metadata #995
* improve logic handling "dirty" downloading.  Always download when not dirty.  #995
* Search packages on PyPI, rather than listing them all.  Should avoid some timeout errors there. #991
* Lightened requirement that x.x be defined in both build and runtime sections.  #650
* Search for single and double backslashes when finding files that need prefix replacement #962
* Fix missing encoding argument #987
* Don't use long prefixes on windows #985
* only set os.environ for non-None variables #981
* Track undefined jinja variables and use them to decide whether to download source #964
* handle patches with p0 or p1 #969

New stuff:
----------
* Add FEATURE_ environment variables for MKL, opt and debugging #978
* add new x86 and x86_64 selectors for Intel platforms #986
* add info/about.json file that contains the "about" section of meta.yaml #941
* Add msys2 paths to build and test environments #979
* allow ```--dirty``` flag to be passed to ```conda build``` command.  Skips download, and provides DIRTY environment variable in build scripts.  #973

Contributors:
-------------
* @filmor
* @heather999
* @ilanschnell
* @jschueller
* @mingwandroid
* @msarahan
* @pelson
* @stuarteberg
* @whitequark


2016-05-13 1.20.3:
------------------
Features:
 * use posix metapackage for cran skeleton packaging (#956)

Bug fixes:
 * fix output of package paths (extra output was breaking tools).  Add tests. (#950)
 * change default of no_download_source in build.py (for compatibility with conda-build-all) (#950)
 * fix regression in [] being confused for selectors (#957)

2016-05-13 1.20.2:
------------------
Features:
 * added --token and --user flags to pass corresponding information to anaconda upload (#921)
 * added conda render command that outputs a fully-rendered meta.yaml to either stdout, or to file (with --file) (#908)
 * support source checkout tools specified in meta.yaml. If source checkout fails at the rendering phase, source checkout and rendering are re-done after the build environment is created. (#843, #946)
 * fn is now optional when a URL specifies a filename. (#942)
 * CRAN skeleton generator now uses MSYS2 for Windows support (#942)
 * conda build & conda render both recursively look for meta.yaml (support conda-forge feedstock submodules) (#908)
 * Whitelist MAKEFLAGS environment variable. Setting this outside conda build should take effect in your build. Parallelize on *nix by adding -j here, instead of -j${CPU_COUNT} in your build.sh. This helps on CI's, where CPU_COUNT is not always well-behaved. (#917)
 * Run python_d executable on windows when debug feature is active (#724)
 * add conda build flag --keep-old-work that temporarily moves your last build, then moves it back after completion. For debugging, when more than one package is involved. (#833)
 * Allow selectors in imported jinja templates (#739)

Bug fixes:
 * fixed several instances wherein --skip-existing did not work (#897, #945)
 * Fully render recipe before outputting build string  * fixes empty spots where GIT_* info should have been (#923)
 * Add MSYS2 path conversion filters to avoid issues with Win 7.1 SDK (#900)
 * Address PyPI's change of URL format (#922,
 * Fix invalid gcc "-m 32" flag (#916)
 * Fix empty section (due to selectors) handling regression (#919)
 * Fix regression in handling of VS2008 Pro (not Express + VC for Python 2.7). It is important to at least try to run vcvarsall.bat. (#913)
 * Fix CPAN skeleton generator (handle missing sections better) (#912)
 * Make test/requires versions match build/requires without additional pinning (#907)
 * Remove hard-coded CYGWIN path from conda-build's custom PATH (#903)
 * Source is downloaded before testing, fixing an issue where if build machine and some other test machine had different source, strange things happened. (#946)
 * Fix regression with Python 3.x fixing shebangs (#892)
 * Fix conda inspect crashes by using conda-meta info rather than filenames or dist names for package info (#947)

Miscellany:
 * restore AppVeyor testing for Windows builds (#864)
 * Build py3.5 on Appveyor (#938)
 * PEP8 cleanup; use flake8 rather than pyflakes (#938)
 * limited scope of project locking to avoid lock conflicts between build and rendering (#923)
 * set up anaconda.org build infrastructure (#924)
 * on Windows, environment variables are written to the temporary bld.bat in the source work folder. (#933)


2016-04-21   1.20.1:
--------------------
  * fix source/path and GIT_* issues, #801
  * fix invalid assertion, #855
  * environ.py refactor/clenup, #856
  * Better messaging for yaml parsing errors, #862
  * fix typo, #863
  * make CONDA_PY and CONDA_NPY available in build.sh, #837
  * execute source fetchers (e.g., git, hg) in the _build environment, #843
  * use memory map rather than read() to reduce memory usage, #866
  * fix svn url on Windows in checkout tool test, #867
  * fix empty files bug, #869
  * improve Visual Studio logic, #861
  * add files in order of increasing size to improve access times to tar, #870
  * VS_YEAR, VS_VERSION, VS_MAJOR and CMAKE_GENERATOR environment variables, #872


2016-03-25   1.20.0:
--------------------
  * support for Lua as a built-in language (Alex Wiltschko), #719
  * allow additional keys in "about" section, #831
  * fix Examples directory in noarch_python, #838
  * revert OS X SIP fix, part of #808, #844
  * fixed race condition between removal and creation of tmp_dir on win, #847


2016-03-10   1.19.2:
--------------------
  * silence some errors when subprocessing git #790
  * fixes conda skeleton cran under python3 #817
  * fixes some bugs introduced with the #808 otools refactor, #821, #825
  * fixes #818 conda-build 1.19.1 breaks C compilation, #825
  * actually fix #807 recurisive builds after conda 4.0 release, #826
  * fixes #820 crash when building from a git repo on Windows, #824


2016-03-09   1.19.1:
--------------------
  * Environment variables defined in the 'script_env' build section of
    the meta.yaml file were previously assigned the value '<UNDEFINED>'
    if not found in the environment. Now they are left unset and a
    warning is raised instead, #763.
  * fix printing of NumPy 1.10 in help message, #776
  * add -m32 to CFLAGS and CXXFLAGS for multilib gcc, #775
  * fixes CYGWIN_PREFIX for drive letters other than C:, #788
  * fixes for noarch package building on Windows, #799
  * work-arounds for System Integrity Protection on OS X El Capitan, #808
  * fix recurisive builds after conda 4.0 release, #813


2016-01-29   1.19.0:
--------------------
  * normalize unicode in conda skeleton cran, #681
  * use /bin/sh on openbsd, #707
  * fail early during patching
  * use symlinks=True in copytree() for SVN sources, #665
  * support entry points with dots (to suppoer classes), #690
  * deprecate conda pipbuild in favor of conda skeleton. #710
  * fix Win references to PipBuild scripts, #723
  * allow git shallow clones, #604
  * remove broken license file detection code, about/license_file
    expects filename now
  * allow pinning dependencies when building a package, #741
  * fix to restore building for multiple python versions on Windows, #744
  * fix building (git unrelated things) when git is not installed, #745
  * enable tab completion for the packages argument of the conda inspect
    commands, #748


2015-11-19   1.18.2:
--------------------
  * move path prepending to function for uniformity, #601
  * improve yaml loading, #603
  * allow jinja2 templates to be located in current conda environment, #578
  * fix NPY_VER for versions >= 1.10 (Should be '1.10', not '1.1.0'), #660
  * create jinja2 environment with 'strict' mode for undefined values, #661
  * add a method to shell out and execute a command through subprocess, #621


2015-10-16   1.18.1:
--------------------
  * allow config system to handle versions with have more than a single digit
    in the minor version, #626
  * fix None encoding bug, #614
  * add missing Python version when adding Python to test specs
  * add features to build string
  * improve yaml loading (you don't have to quote version numbers anymore, eg.
    if the version is 3.1), #603


2015-10-01   1.18.0:
--------------------
  * develop options --build_ext, --clean_build_ext, #512
  * fix directory not existing when using --no-include-recipe option
  * add support for multiple rpaths on OS X to conda inspect
  * don't add 'np' to build string when package depends on numpy, but not
    a specific version
  * be more explicit when numpy version is included in dependency specs, #573
  * correctly remove egg directories on Windows, #536
  * add new option msvc_compiler to build section for forcing MSVC compiler
    version
  * add new command conda inspect channels --test-installable
  * fix a Unicode issue with conda skeleton cpan
  * when auto-adding python spec to execute run_test.py, don't require a
    specific version
  * add uninstall option to conda develop
  * give a better error message in skeleton pypi for packages with invalid
    urls
  * don't try to test skipped recipes
  * don't exit on a skipped recipe
  * recursively build packages from unsatisfiable install hints
  * make recursive building work better with --skip-existing
  * update CONDA_R to 3.2.2
  * fix encoding issues with git_info on Windows
  * test Python 3.5 in Travis CI
  * add support for absolute rpaths on Linux


2015-08-24   1.17.0:
--------------------
  * quote set calls in bld.bat
  * use the trash on Windows when deleting environments, see #521
  * improve documentation in noarch_python source
  * rename 'binstar' -> 'anaconda', see #519
  * allow blank sections in meta.yaml, see #533
  * add --no-include-recipe option to conda-build, see #535
  * add ability to add license file in info/license.txt, see #545
  * don't recursively build recipes more than once, #538
  * .git can be a file, #537


2015-07-30   1.16.0:
--------------------
  * handle trailing slashes in package names in conda skeleton cran
  * Cygwin git now works correctly.
  * the prefix itself is now included in the PATH in the test script on
    Windows (previously it was just the Scripts directory)
  * by default, recipes that runtime depend on numpy will no longer depend on
    an explicit version of numpy. The old behavior is still available by
    setting the CONDA_NPY environment variable or using conda build --numpy
  * add py35 variable to selector namespace
  * improve conda-meta untracked files error message
  * fix conda build --help in Python 2
  * add conda_build.sub_commands object which is a list of conda sub-commands


2015-07-22   1.15.0:
--------------------
  * fix conda skeleton cran --update-outdated --output-dir .
  * add argcomplete completers for recipes, --python, --numpy, --R, CRAN
    packages (with conda skeleton cran), and PyPI packages (with conda
    skeleton pypi)
  * conda develop now relinks object files on OS X (#490)
  * allow a glob for always-include-files
  * allow an extra section in meta.yaml, with free-form content (#483)
  * don't echo environment variables when building on Windows (#274)
  * add conda build --skip-existing
  * show default in help for conda skeleton --output-dir
  * add --update-outdated option to conda skeleton cran
  * skeleton: fix noarch_python option when build_comment is "#"
  * don't allow to build a package with the conda-meta directory
  * automatically remove a package of the recipe itself if it is installed as
    a build dependency
  * allow 'extra' key in meta.yaml, see #483
  * move echo command in Windows build, see #274
  * add regex to always included files, see #484
  * add strings in conda.config.non_x86_linux_machines, e.g. "ppc64le",
    as selector variables (renames armv6 to armv6l)


2015-06-29   1.14.1:
--------------------
  * add --size option to change RSA modulus length when generating RSA key
    pairs (defaults to 2048 bit)
  * make use of Crypto.Signature.PKCS1_PSS module, see #469
  * update default for CONDA_R to 3.2.0
  * manually install dependencies of recommended R packages in the
    build.sh, #457
  * fix issues when git commits have non-ASCII characters, #458
  * catch tarfile.ReadError in conda index, #460


2015-06-16   1.14.0:
--------------------
  * add support for signing packages, and indexing them, #430
  * removing LIBRARY_PATH and INCLUDE_PATH build environment variables on
    Unix, they where originally added in #228, but are causing problem for
    some people and are not really necessary
  * don't rename meta.yaml to meta.yaml.orig in the recipe that is copied into
    built packages
  * handle links to libraries that exist in multiple places better on OS X
  * add --no-remove option to conda index
  * various fixes for --python, --numpy, --perl, and --R
  * various cleanups for the command documentation
  * fix conda skeleton pypi --pypi-url
  * don't add the module name to the import tests in conda skeleton pypi
  * add --groupby option to conda inspect linkages
  * fix some incorrect "not found" instances from conda inspect linkages on OS
    X
  * don't include versions with restrictions in the build string
  * don't fail if conda-build cannot be found for the version check
  * remove special logic if the username on Windows is "builder"
  * conda skeleton pypi: add --noarch-python
  * fix issue with filenames with spaces in conda convert
  * place noarch packages in the noarch directory
  * handle tests_require in conda skeleton pypi
  * pipbuild: don't check if package already exists
  * skeleton pypi: remove --no-download option
  * add noarch option to pipbuild
  * add ability to sign packages


2015-05-19   1.13.0:
--------------------
  * skeleton pypi: fail better for packages with bad urls
  * fix summary in bdist_conda
  * fix compiling pyc files in Python 3
  * convert: correctly set the subdir key in the metadata
  * add --git-tag to skeleton cran
  * include LANG in the build environment
  * export proxy environment variables
  * fix conda skeleton cran --cran-url
  * set CONDA_DEFAULT_ENV in the build environment
  * fix conda index -c
  * correctly extract .tar.Z files
  * avoid infinite loops in conda skeleton pypi --recursive
  * add --all to conda inspect linkages and conda inspect objects
  * add --manual-url to skeleton pypi
  * fix issue where 'conda index' with old packages would create bad metadata
  * resolve circular dependencies in conda-skeleton (#409)
  * use versioneer 0.14 (#385)
  * always_include_files errors out (exits) on files that aren't there (#387)
  * automatically lowercase the package name in bdist_conda (see
    aplpy/aplpy#259)


2015-04-28   1.12.1:
--------------------
  * fix regression in always_include_files that causes build failure (#386)


2015-04-10   1.12.0:
--------------------
  * correctly fix egg directories that are part of the package
  * use the --force-rpath flag to patchelf
  * update MACOSX_DEPLOYMENT_TARGET to 10.6
  * fix running tests for Python packages whose version differs from the
    version in conda
  * fix some Python 3 issues with pipbuild
  * don't allow packages to depend on themselves
  * allow to use the r- prefix in conda skeleton cran
  * make recommended r packages depend on r-base in skeleton cran
  * new post-build logic on OS X. All libraries on OS X now include LC_RPATH,
    which points to the environment lib directory, and use and install name
    using @rpath
  * don't set DYLD_FALLBACK_LIBRARY_PATH in cran recipes (the new LC_RPATH
    logic on OS X makes this unnecessary)
  * fix conda build --build-only when the long build prefix is used
  * make conda inspect linkages work on OS X
  * don't hide the traceback for maximum recursion depth exceeded errors
  * add conda inspect objects, for inspecting object files in packages
    (OS X only)
  * add --untracked flag to conda inspect linkages
  * build R packages against a specific version of R
  * decompress .tar.z files
  * add support for GitHub urls in conda skeleton cran


2015-03-05   1.11.0:
--------------------
  * add 'script_env' key in build section of meta.yaml file, which is a list
    of environment variable names which are made available in the build
    script.  If a variable is listed here, but is not in the environment,
    the value '<UNDEFINED>' is assigned.
  * Handle OSError in conda index
  * Fix how the PATH environment variable is set on Windows
  * Remove the work directory earlier in the build
  * Give a helpful error message for dependencies like "python >= 2.7"
  * Add CYGWIN_PREFIX environment variable on Windows
  * Handle list requires in skeleton pypi
  * Correctly fail if the Windows bld.bat exits 1
  * Give a better error message if no urls can be found for a package
  * Add __main__ to allow python -m conda_build
  * %R% is now set to R.exe instead of R.bat on Windows
  * Write the build script to the source directory for build/script instead of
    the recipe directory.
  * Handle non-directories in copy_into (avoids an OSError, #332)
  * Halt the build on YAML error without jinja2
  * Clone git sources with the --recursive option
  * Add --channel and --override-channels to conda build. -c is changed to
    mean --channel instead of --check.
  * Add --check-md5 flag to conda index
  * Look for vcvarsall.bat from the Microsoft Visual C++ Compiler for Python 2.7
  * Use PyPi XMLRCP client search in order to ignore case for PyPi package
    names in pipbuild


2015-02-10   1.10.2:
--------------------
  * don't set the GIT_* environment variables when the source is not a git repo
  * skeleton cran: add extra metadata from CRAN to the recipe
  * skeleton pypi: fix there not being a fragment in a url
  * don't match comment only lines as selectors


2015-02-06   1.10.1:
--------------------
  * greatly improved ability to create noarch_python packages, #317
  * added 'subdir' key to info/index.json
  * allow url to be a list or urls, which are tried until one works
  * use quotes instead of !!str for versions from the conda skeleton commands
  * add conda skeleton cran to generate recipes for packages from CRAN
  * add support for adding a readme to a recipe
  * add a --quiet option to conda convert


2015-01-15   1.10.0:
--------------------
  * automatically convert absolute symlinks to paths in the build prefix to
    relative ones.
  * error if there are symlinks to the source directory.
  * use the placeholder prefix in text files rather than the build prefix
  * allow non-Python packages to be converted to other platforms with conda
    convert
  * new command conda inspect for inspecting packages. The only subcommand so
    far is conda inspect linkages, which shows the dynamic linkages of the
    shared object files on Linux.
  * correctly handle Unix style has_prefixes on Windows
  * run the tests in Binstar build
  * only modify egg directories that are part of the package being built
  * don't exclude .dylib files from prefix replacement
  * ability to build noarch packages
  * allow specifying files to always include
  * fix for building dependencies in some cases
  * print the correct thing for binary files detected with a prefix


2014-11-18   1.9.1:
-------------------
  * set PYTHONNOUSERSITE=1 while running build scripts
  * conda index: add error if they try to mix their packages into Anaconda
    channel
  * fix building recipes with local git urls in Windows
  * warn if conda-build is out of date


2014-10-22   1.9.0:
-------------------
  * adapt tests for Windows
  * don't use the long build prefix if the short build prefix is already long
  * support rewriting library load path for libraries that are in
    subdirectories of lib/ on OS X
  * allow 'git_rev' as a valid key in 'source', which is identical in behavior
    to git_branch and git_tag (all checkout the given revision)
  * also grab the full HEAD sha1 and shove it into the environmental
    variable GIT_FULL_HASH
  * automatically detect text prefix files
  * add detect_binary_files_with_prefix flag to meta.yaml to automatically
    detect binary files with the prefix and add them to
    binary_has_prefix_files
  * fix git_info when the author or commit message contains Unicode characters
  * allow to pass a url to skeleton pypi
  * add NPY_VER environment variable
  * fix conda convert --show-imports
  * give better error message when encountering a corrupt tarfile in conda
    index
  * print{ some more helpful information about what is going on at the
    beginning of a build
  * allow source/path in the meta.yaml to specify a path to the source (which
    can be relative to the recipe directory)
  * support xz files in Python 3 without requiring unxz
  * put spaces after skeleton pypi comments
  * correctly detect when to preserve the egg directory and depend on
    setuptools in skeleton pypi
  * set LIBRARY_PATH and INCLUDE_PATH when building on Unix
  * allow selectors to have text after them if they are in a comment
  * add CPU_COUNT environment variable to the build


2014-09-19   1.8.2:
-------------------
  * add substantially more tests
  * add ability to set additional rpath directories using build/rpaths
  * patch command on windows no-longer takes the --binary option
  * fix post processing so that name-space packages can be 'flattened' into
    a single directory
  * don't remove the .svn directory when doing a svn checkout


2014-09-03   1.8.1:
-------------------
  * has_prefix paths must always use /, even on Windows
  * fix bug in Windows Python 2
  * add .travis.yml
  * allow recipes to use requirements.txt
  * fix building a package that has Mach-O stub files
  * fix recursive package building
  * handle empty data size in pypi
  * allow an explicitly set empty version string


2014-08-22   1.8.0:
-------------------
  * add ability to convert Golke's Windows packages into conda
    packages, use "conda convert <Gohlke>.exe".  See also:
    http://www.lfd.uci.edu/~gohlke/pythonlibs/
  * handle spaces on Windows better
  * add croot to the module level of conda_build.config for backwards
    compatibility
  * changed extra long prefix for building to _placehold...


2014-08-20   1.7.1:
-------------------
  * add --all-extras flag to skeleton pypi
  * automatically use the long or short build prefix as needed
  * fix to allow specification of full major.micro.minor for numpy, python,
    and perl (only add the build string if it is an exact major.minor or
    major.minor.patch version. If it is an inequality, it is not added)


2014-08-05   1.7.0:
-------------------
  * better install_requires parsing for skeleton pypi
  * the build environment from conda-build is now called _build___...
    This is so that recipes with binary_has_prefix_files build against a
    sufficiently long prefix.
  * don't overwrite the input file in convert
  * fix a bug related to the prefix_files.txt file
  * show the download bytes in human form in skeleton pypi
  * make patchelf error message clearer
  * fix some issues with the git describe environment variables
  * improve shebang line modifications with python.app
  * show the download bytes in human form in skeleton pypi

2014-07-29   1.6.1:
-------------------
  * fix an issue building with a git repository in Python 3

2014-07-29   1.6.0:
-------------------
  * don't fail on MachO stub files on OS X
  * add some git describe related environment variables when the source is a
    git repository
  * add --python and --numpy flags to conda build, which do the same thing as
    setting CONDA_PY and CONDA_NPY
  * allow a . in CONDA_PY and CONDA_NPY
  * correctly catch RuntimeError
  * fix an issue building some packages on Windows
  * make skeleton pypi --recursive work with versioned dependencies
  * some additional type checking for meta.yaml
  * always include numpy in skeleton pypi

2014-07-03   1.5.0:
-------------------
  * add bdist_conda
  * fix features and track_features
  * detect files with the build prefix automatically on Windows

2014-07-01   1.4.0:
-------------------
  * fix skeleton pypi behind a proxy
  * add binary_has_prefix_files, which does a binary prefix replacement
  * fix skeleton pypi on Windows
  * allow the git_url to be a relative path to the recipe directory


2014-06-04   1.3.5:
-------------------
  * the yaml script tag was only written if build.sh already existed,
    see issue #105
  * use tests_require to fill in test requirements in the setuptools
    template, see issue #107


2014-06-02   1.3.4:
-------------------
  * add --build-only and --post flags to conda-build
  * add conda convert -p all
  * allow to set __conda_buildnum__.txt and __conda_buildstr__.txt, analogous
    to __conda_version__.txt


2014-04-28   1.3.3:
-------------------
  * add SHA256 support for downloaded source
  * conda convert now creates platform directories, like
    win-32/converted_package.tar.bz2
  * allow to specify the version of python, numpy, or perl in the meta.yaml
    (it will ignore the CONDA_PY, CONDA_NPY, or CONDA_PERL, respectively, in
    this case)


2014-04-15   1.3.2:
-------------------
  * allow changing conda-bld directory (which is by default <root>/conda-bld
    when the conda root is not writable, and ~/conda-bld otherwise), to be
    changed by CONDA_BLD_PATH environment variable or conda-build: root-dir:
    in condarc file
  * add build/has_prefix_files
  * remove broken conda-build/build_dest
  * fix build in Windows Python 2
  * add --quiet option to conda-build
  * add check for characters in package name dependencies
  * add .class to the object file extension blacklist
  * removed build/no_softlink in favor of build/no_link with list of glob
    syntax


2014-03-25   1.3.1:
-------------------
  * add conda metapackage command
  * fix recursive conda building when dependencies are nested more than one
    level deep.
  * fix build in Windows Python 2
  * fix skeleton pypi for packages whose setup.py has __future__ imports
  * add conda pipbuild command which uses a simple recipe based on pip
    install to build a conda package
  * fix skeleton pypi and pipbuild when package data does not have classifiers
  * add a basic conda develop command
  * add the --recursive option to conda skeleton pypi
  * conda skeleton pypi no longer asks about single line licenses
  * conda skeleton pypi now queries pypi case insensitively
  * conda skeleton pypi now works in a different conda environment. This
    avoids anything bad that might happen when trying to get the metadata from
    the package from messing up the root environment.
  * conda skeleton pypi now patches distribute directly. This is more robust
    than trying to insert a patch into setup.py, as was done previously.
  * allow to set the version post-build by writing a __conda_version__.txt
    file to the source directory.
  * add ability to skip binary relocation step by
    setting "build/binary_relocation: False" in meta.yaml


2014-03-14   1.3.0:
-------------------
  * add skeleton for CPAN Perl packages, issue #53. Unlike
    the PyPI skeleton, it supports a --recursive option to
    also generate the recipes for all of the dependencies of
    a given module/distribution
  * add support for run_test.pl and Perl import tests when
    building Perl packages
  * add CONDA_PERL environment variable support for
    determining which version of Perl to build packages for.
    Unlike CONDA_PY, this must include the full version with
    periods (e.g., 5.18.2)
  * automatically build packages for dependencies if the recipe is
    present in the current working directory
  * fix a number of Python 3 compatibility issues, issue #59
  * work with source files with uppercase suffixes
  * switch from chrpath to patchelf on Linux, issue #57
  * don't use hard-coded msvc path
  * sort import tests from skeleton pypi


2014-02-25   1.2.1:
-------------------
  * added conda-build/build_dest option to condarc


2014-02-13   1.2.0:
-------------------
  * make sure WORK_DIR exists
  * use MSVC 2010 for Python 3
  * include the summary with conda skeleton pypi
  * fix object detection on Python 3
  * update default CONDA_NPY to 18


2014-02-06   1.1.0:
-------------------
  * add ability to use templates in conda recipes
  * remove fallback to <root>/conda-recipes, i.e. conda-build always
    expects the full path to the recipe
  * export PKG Build Number
  * add pre-link to package, when it is found in recipe
  * allow to add run_test.sh or run_test.bat, which will be run automatically
    during the test phase.
  * Test commands from the test/commands section of meta.yaml are run from
    bash on Linux and OS X and batch on Windows (previously they were run
    using Python's subprocess).
  * all environment variables from the build process are available during the
    tests, except with the build prefix replaced with the test prefix.


2014-01-24   1.0.0:
-------------------
  * initial release
  * includes conda-build, conda-convert, conda-index, conda-skeleton
  * depends on new conda version 3
  * add license to info/index.json object<|MERGE_RESOLUTION|>--- conflicted
+++ resolved
@@ -1,4 +1,19 @@
-<<<<<<< HEAD
+2017-06-30 2.1.17:
+
+Bug fixes:
+----------
+
+* Fix disable_pip removing packages even when they are explicit dependencies  #2129
+* Remove any pyc files for entry point scripts that pip may have created #2134
+* Ignore unserializable data when reading setup.py data  #2141
+
+Contributors:
+-------------
+
+* @mandeep
+* @msarahan
+
+
 2017-06-29 3.0.1:
 
 This release includes all changes to the 2.1.x branch up to and including the 2.1.16 release.
@@ -10,38 +25,24 @@
 * Add skeleton function for RPM packages, to be used for things like Xorg  #2109
 * Improve test coverage of workdir removal  #2111 #2112
 * Match variants in conda_build_config.yaml with dep names (implicit jinja2 version spec) #2124
-=======
-2017-06-30 2.1.17:
->>>>>>> a0cbad02
-
-Bug fixes:
-----------
-
-<<<<<<< HEAD
+
+Bug fixes:
+----------
+
 * fix reference to cc.subdir (it is just subdir)  #2015
 * fix failing test when using filename_hashing=False (non-existent json file)  #2087
 * fix dependencies specified to conda-convert not being added  #2090
 * fix disable_pip removing packages even when they are explicit recipe deps #2129
 * fix pin_compatible jinja2 function not respecting lower_bound as None correctly  #2138
-=======
-* Fix disable_pip removing packages even when they are explicit dependencies  #2129
-* Remove any pyc files for entry point scripts that pip may have created #2134
-* Ignore unserializable data when reading setup.py data  #2141
->>>>>>> a0cbad02
-
-Contributors:
--------------
-
-<<<<<<< HEAD
+
+Contributors:
+-------------
+
 * @jakirkham
 * @mandeep
 * @mingwandroid
 * @msarahan
 * @neok-m4700
-=======
-* @mandeep
-* @msarahan
->>>>>>> a0cbad02
 
 
 2017-06-23 2.1.16:
